# !/usr/bin/env python3

"""
This module generates Scalar_mask_XY class for definingn masks. Its parent is Scalar_field_X.

The main atributes are:
    * self.x - x positions of the field
    * self.z - z positions of the field
    * self.u - field XZ
    * self.n - refractive index XZ
    * self.wavelength - wavelength of the incident field. The field is monochromatic

The magnitude is related to microns: `micron = 1.`

*Class for unidimensional scalar masks*

*Functions*
    * set_amplitude, set_phase
    * binarize, two_levels, gray_scale
    * a_dataMatrix
    * area
    * save_mask
    * inverse_amplitude, inverse_phase
    * widen
    * image
    * point_maks, slit, double_slit, square, circle, super_gauss, square_circle, ring, cross
    * mask_from_function
    * prism, lens, lens_spherical, aspheric, fresnel_lens
    * sine_grating, sine_edge_grating ronchi_grating, binary_grating, blazed_grating, forked_grating, grating2D, grating_2D_chess
    * axicon, axicon_binary, biprism_fresnel,
    * radial_grating, angular_grating, hyperbolic_grating, archimedes_spiral, laguerre_gauss_spiral
    * hammer
    * roughness, circle_rough, ring_rough, fresnel_lens_rough,
"""

import matplotlib.figure as mpfig
import matplotlib.image as mpimg
from diffractio.utils_math import cart2pol

from PIL import Image
from scipy.signal import fftconvolve
from scipy.special import eval_hermite
import matplotlib.path as mpath

from .utils_typing import npt, Any, NDArray, floating, NDArrayFloat, NDArrayComplex


from . import degrees, np, plt, sp, um
from .scalar_fields_XY import Scalar_field_XY
from .scalar_sources_XY import Scalar_source_XY
from .utils_math import (fft_convolution2d, laguerre_polynomial_nk, nearest,
                         nearest2)
<<<<<<< HEAD
from .utils_optics import roughness_2D
from .utils_dxf import load_dxf

=======
from .utils_optics import roughness_1D, roughness_2D
>>>>>>> 1bbcc00d

class Scalar_mask_XY(Scalar_field_XY):
    """Class for working with XY scalar masks.

    Args:
        x (numpy.array): linear array with equidistant positions. The number of data is preferibly :math:`2^n`
        y (numpy.array): linear array with equidistant positions for y values
        wavelength (float): wavelength of the incident field
        info (str): String with info about the simulation

    Attributes:
        self.x (numpy.array): linear array with equidistant positions. The number of data is preferibly :math:`2^n` .
        self.y (numpy.array): linear array wit equidistant positions for y values
        self.wavelength (float): wavelength of the incident field.
        self.u (numpy.array): (x,z) complex field
        self.info (str): String with info about the simulation
    """

    def __init__(self, x: NDArrayFloat | None = None, y: NDArrayFloat | None = None,
                 wavelength: float | None = None, info: str = ""):

        super().__init__(x, y, wavelength, info)
        self.type = 'Scalar_mask_XY'

    def set_amplitude(self, q: bool = True, positive: bool = False, amp_min: floating = 0.,
                      amp_max: floating = 1.):
        """ TODO:
        makes that the mask has only amplitude.

        Args:
            q (int): 0 - amplitude as it is and phase is removed. 1 - take phase and convert to amplitude

            positive (int): 0 - value may be positive or negative. 1 - value is only positive
        """

        amplitude = np.abs(self.u)
        phase = np.angle(self.u)

        if q == False:
            if positive is False:
                self.u = amp_min + (amp_max -
                                    amp_min) * amplitude * np.sign(phase)
            elif positive is True:
                self.u = amp_min + (amp_max - amp_min) * amplitude
        else:
            if positive is False:
                self.u = amp_min + (amp_max - amp_min) * phase
            elif positive is True:
                self.u = amp_min + (amp_max - amp_min) * np.abs(phase)

        # hay que terminar

    def set_phase(self, q: bool = True, phase_min: floating = 0., phase_max: floating = np.pi):
        """Makes the mask as phase,
            q=0: Pass amplitude to 1.
            q=1: amplitude pass to phase
        """

        amplitude = np.abs(self.u)
        phase = np.angle(self.u)

        if q == 0:
            self.u = np.exp(1.j * phase)
        if q == 1:
            self.u = np.exp(1.j * (phase_min +
                                   (phase_max - phase_min) * amplitude))

    def area(self, percentage: floating):
        """Computes area where mask is not 0

        Args:
            percentage_maximum (float): percentage from maximum intensity to compute

        Returns:
            float: area (in um**2)

        Example:
            area(percentage=0.001)
        """

        intensity = np.abs(self.u)**2
        max_intensity = intensity.max()
        num_pixels_1 = sum(sum(intensity > max_intensity * percentage))
        num_pixels = len(self.x) * len(self.y)
        delta_x = self.x[1] - self.x[0]
        delta_y = self.y[1] - self.y[0]

        return (num_pixels_1 / num_pixels) * (delta_x * delta_y)

    def inverse_amplitude(self, new_field: bool = False):
        """Inverts the amplitude of the mask, phase is equal as initial

        Args:
            new_field (bool): If True it returns a Scalar_mask_XY object, else, it modifies the existing object


        Returns:
            Scalar_mask_XY:  If new_field is True, it returns a Scalar_mask_XY object.
        """

        amplitude = np.abs(self.u)
        phase = np.angle(self.u)

        new_amplitude = (1 - amplitude) * np.exp(1.j * phase)

        if new_field is False:
            self.u = new_amplitude
        else:
            new = Scalar_mask_XY(self.x, self.y, self.wavelength)
            new.u = new_amplitude
            return new

    def inverse_phase(self, new_field: bool = False):
        """Inverts the phase of the mask, amplitude is equal as initial

        Args:
            new_field (bool): If True it returns a Scalar_mask_XY object, else, it modifies the existing object


        Returns:
            Scalar_mask_XY:  If new_field is True, it returns a Scalar_mask_XY object.
        """

        amplitude = np.abs(self.u)
        phase = np.angle(self.u)

        new_amplitude = amplitude * np.exp(-1.j * phase)

        if new_field is False:
            self.u = new_amplitude
        else:
            new = Scalar_mask_XY(self.x, self.y, self.wavelength)
            new.u = new_amplitude
            return new

    def filter(self, mask, new_field: bool = True, binarize=False, normalize: bool = False):
        """Widens a field using a mask

        Args:
            mask (diffractio.Scalar_mask_XY): filter
            new_field (bool): If True, develope new Field
            binarize (bool, float): If False nothing, else binarize in level
            normalize (bool): If True divides the mask by sum.
        """

        f1 = np.abs(mask.u)

        if normalize is True:
            f1 = f1 / f1.sum()

        covolved_image = fft_convolution2d(f1, np.abs(self.u))
        if binarize is not False:
            covolved_image[covolved_image > binarize] = 1
            covolved_image[covolved_image <= binarize] = 0

        if new_field is True:
            new = Scalar_field_XY(self.x, self.y, self.wavelength)
            new.u = covolved_image
            return new
        else:
            self.u = covolved_image

    def widen(self, radius: float, new_field: bool = True, binarize=True):
        """Widens a mask using a convolution of a certain radius

        Args:
            radius (float): radius of convolution
            new_field (bool): returns a new XY field
            binarize (bool): binarizes result.
        """

        filter = Scalar_mask_XY(self.x, self.y, self.wavelength)
        filter.circle(r0=(0 * um, 0 * um), radius=radius, angle=0 * degrees)

        image = np.abs(self.u)
        filtrado = np.abs(filter.u) / np.abs(filter.u.sum())

        covolved_image = fft_convolution2d(image, filtrado)
        minimum = 0.01 * covolved_image.max()

        if binarize is True:
            covolved_image[covolved_image > minimum] = 1
            covolved_image[covolved_image <= minimum] = 0
        else:
            covolved_image = covolved_image / covolved_image.max()

        if new_field is True:
            filter.u = covolved_image
            return filter
        else:
            self.u = covolved_image

    # __MASKS____________________________________________

    def extrude_mask_x(self, mask_X, y0: float = None, y1: float = None, kind: str = 'unique',
                       normalize: bool = None):
        """
        Converts a Scalar_mask_X in volumetric between z0 and z1 by growing between these two planes
        Args:
            mask_X (Scalar_mask_X): an amplitude mask of type Scalar_mask_X.
            y0 (float): initial  position of mask
            y1 (float): final position of mask
            kind (str): 'superpose', 'unique'
            normalize (str): if 'cut' (>1 -> 1), 'normalize', None
        """

        if y0 is None:
            y0 = self.y[0]
        if y1 is None:
            y1 = self.y[-1]

        iy0, _, _ = nearest(vector=self.y, number=y0)
        iy1, _, _ = nearest(vector=self.y, number=y1)

        for i, index in enumerate(range(iy0, iy1)):
            if kind == 'unique':
                self.u[index, :] = mask_X.u
            elif kind == 'superpose':
                self.u[index, :] = self.u[index, :] + mask_X.u

        if normalize == 'cut':
            self.u[self.u > 1] = 1
        elif normalize == 'normalize':
            maximum = np.abs(self.u.max())
            self.u = self.u / maximum

    def mask_from_function(self, r0: floating | list, index: floating, f1, f2, radius: floating = 0,
                           v_globals: dict = {}):
        """ phase mask defined between 2 surfaces $f_1$ and $f_2$:  $h(x,y)=f_2(x,y)-f_1(x,y)$

        Args:
            r0 (float, float): center of cross
            index (float): refractive index
            f1 (str): function for first surface
            f2 (str): function for second surface
            radius (float, float) or (float): size of mask
            v_globals (dict): dictionary with globals
            mask (bool): If True applies mask
        """

        if isinstance(radius, (float, int, complex)):
            radius = (radius, radius)

        k = 2 * np.pi / self.wavelength

        if radius[0] > 0:
            amplitude = Scalar_mask_XY(self.x, self.y, self.wavelength)
            amplitude.circle(r0, radius, 0 * degrees)
            t = amplitude.u
        else:
            t = 1

        v_locals = {'self': self, 'sp': sp, 'degrees': degrees}

        F2 = eval(f2, v_globals, v_locals)
        F1 = eval(f1, v_globals, v_locals)
        self.u = t * np.exp(1.j * k * (index - 1) * (F2 - F1))
        self.u[t == 0] = 0

    def image(self,
              filename: str = '',
              channel: int = 0,
              normalize: bool = True,
              lengthImage: bool = False,
              invert: bool = False,
              angle: floating = 0):
        """Converts an image file XY mask. If the image is color, we get the first Red frame

        Args:
            filename (str): filename of the image
            channel (int): number of channel RGB to get the image
            normalize (bool): if True normalizes the image
            lengthImage (bool, int): If False does nothing, if number resize image
            invert (bool): if True the image is inverted
            angle (float): rotates image a certain angle

        Returns
            str: filename
    """

        # Abre image (no la muestra)
        im = Image.open(filename)

        # Image traspuesta
        im = im.transpose(1)
        # Extrae sus components de color en varios canales
        colores = im.split()

        # Seleccionamos un channel de color
        image = colores[channel]

        # data = image.getdata()

        # Reajuste del length manteniendo la relacion de aspecto
        if lengthImage is False:
            length = self.u.shape
            image = image.resize(length)

        if lengthImage is True:
            length = im.size
            self.x = np.linspace(self.x[0], self.x[-1], length[0])
            self.y = np.linspace(self.y[0], self.y[-1], length[1])
            self.X, self.Y = np.meshgrid(self.x, self.y)

        # Rotacion de la image
        if angle != 0:
            image = image.rotate(angle)

        data = np.array(image)
        # Inversion de color
        if invert is True:
            data = data.max() - data

        # Normalizacion de la intensity
        if normalize is True:
            data = (data - data.min()) / (data.max() - data.min())

        self.u = data
        return filename

    def dxf(self, filename_dxf: str, num_pixels: list[int, int] | None = None,
            extent: list[float] | None = None, units: str = 'um', invert: bool = False,
            verbose: bool = False):
        """Loads a dxf file. Internally it has the extension of the drawing, so it is not required to generate x,y spaces. It is possible with extent, but then the file is scaled. Warning: Dxf files are usually in mm. and diffractio works in um. To generate .u, a temporal .png file is generated. 
        If x and y arrays are given, then num_pixels and extent are not used.

        msp.units = 13 # 0 - sin ,  4 mm,   12 nm,  13 um,


        Args:
            filename_dxf (str): DXF filename .dxf
            num_pixels (list[int, int] | None, optional): If . Defaults to None.
            extent (_type_, optional): _description_. Defaults to None.
            units (str, optional): _description_. Defaults to 'mm'.
            invert (bool, optional): _description_. Defaults to False.
            verbose (bool, optional): _description_. Defaults to True.
        """

        if self.x is not None:
            num_pixels = len(self.x), len(self.y)

        image_new, p_min, p_max, msp = load_dxf(filename_dxf, num_pixels, verbose)
        image_new = np.flipud(image_new)

        if units == 'mm':
            p_min = p_min*1000
            p_max = p_max*1000
        elif units == 'inches':
            p_min = p_min*25400
            p_max = p_max*25400

        if self.x is None:
            if extent is None:
                self.x = np.linspace(p_min[0], p_max[0], num_pixels[0])
                self.y = np.linspace(p_min[1], p_max[1], num_pixels[1])
                self.X, self.Y = np.meshgrid(self.x, self.y)
                self.u = np.zeros_like(self.X, dtype=complex)
            else:
                self.x = np.linspace(extent[0], extent[1], num_pixels[0])
                self.y = np.linspace(extent[2], extent[3], num_pixels[1])
                self.X, self.Y = np.meshgrid(self.x, self.y)
                self.u = np.zeros_like(self.X, dtype=complex)
        if invert is True:
            image_new = 1-image_new

        self.u = image_new

    def repeat_structure(self,
                         num_repetitions: int,
                         position: str = 'center',
                         new_field: bool = True):
        """Repeat the structure (n x m) times.

        Args:
            num_repetitions (int, int): Number of repetitions of the mask
            position (string or number,number): 'center', 'previous' or initial position. Initial x
            new_field (bool): If True, a new mask is produced, else, the mask is modified.

        """

        u0 = self.u
        x0 = self.x
        y0 = self.y
        wavelength = self.wavelength

        u_new = np.tile(u0, (num_repetitions[1], num_repetitions[0]))

        x_min = x0[0]
        x_max = x0[-1]
        # dx = x0[1] - x0[0]

        y_min = y0[0]
        y_max = y0[-1]
        # dy = y0[1] - y0[0]

        x_new = np.linspace(num_repetitions[0] * x_min,
                            num_repetitions[0] * x_max,
                            num_repetitions[0] * len(x0))
        y_new = np.linspace(num_repetitions[1] * y_min,
                            num_repetitions[1] * y_max,
                            num_repetitions[1] * len(y0))

        center_x = (x_new[-1] + x_new[0]) / 2
        center_y = (y_new[-1] + y_new[0]) / 2

        if position == 'center':
            x_new = x_new - center_x
            y_new = y_new - center_y

        elif position == 'previous':
            x_new = x_new - x_new[0] + x0[0]
            y_new = y_new - y_new[0] + y0[0]

        elif isinstance(position, np.array):
            x_new = x_new - x_new[0] + position[0]
            y_new = y_new - y_new[0] + position[1]

        if new_field is True:
            t_new = Scalar_mask_XY(x=x_new, y=y_new, wavelength=wavelength)
            t_new.u = u_new

            return t_new

        else:
            self.u = u_new
            self.x = x_new
            self.y = y_new

    def masks_to_positions(self, pos: list[floating] | NDArrayFloat, new_field: bool = True,
                           binarize: bool = False, normalize: bool = False):
        """
        Place a certain mask on several positions.

        Args:
        pos (float, float) or (np.array, np.array): (x,y) point or points where mask is placed.
        new_field (bool): If True, a new mask is produced, else, the mask is modified. Default: True.
        binarize (bool, float): If False nothing, else binarize in level. Default: False.
        normalize (bool): If True divides the mask by sum. Default: False.

        Example:
            masks_to_positions(np.array([[0,100,100],[0,-100,100]]),new_field=True)
        """

        lens_array = Scalar_mask_XY(self.x, self.y, self.wavelength)
        lens_array.dots(r0=pos)

        f1 = self.u

        if normalize is True:
            f1 = f1 / f1.sum()

        covolved_image = fft_convolution2d(f1, lens_array.u)

        if binarize is not False:
            covolved_image[covolved_image > binarize] = 1
            covolved_image[covolved_image <= binarize] = 0

        if new_field is True:
            new = Scalar_field_XY(self.x, self.y, self.wavelength)
            new.u = covolved_image
            return new
        else:
            self.u = covolved_image

    def polygon(self, vertices: NDArrayFloat):
        """Draws a polygon with the vertices given in a Nx2 numpy array.

        Args:
            vertices (np.array): Nx2 array with the x,y positions of the vertices.

        Example:
            x0 = np.linspace(-3 * mm, 3 * mm, 512)
            y0 = np.linspace(-3 * mm, 3 * mm, 512)
            wavelength = 0.6328 *um
            vertices = np.array([(0 * mm, 0 * mm), (2 * mm, 0 * mm), (2 * mm, 1 * mm),(0 * mm, 1 * mm)])
            t = Scalar_mask_XY(x0, y0, wavelength)
            t.polygon(vertices)
            t.draw()
        """

        num_x, num_y = self.u.shape

        verticesx, _, _ = nearest2(self.y, vertices[:, 1])
        verticesy, _, _ = nearest2(self.x, vertices[:, 0])

        i_vertices = np.column_stack((verticesx, verticesy))

        # Create the coordinates of the matrix
        coordinates = np.column_stack(
            (np.repeat(np.arange(num_x),
                       num_y), np.tile(np.arange(num_y), num_x)))

        # Create the Path object of the polygon
        path = mpath.Path(i_vertices)

        # Verificar si cada punto de la matriz está dentro del polígono
        in_polygon = path.contains_points(coordinates)

        # Check if each point in the array is inside the polygon
        self.u[in_polygon.reshape((num_x, num_y))] = 1

    def regular_polygon(self, num_vertices: int, radius: floating, angle: floating = 0.):
        """Generates a regular polygon.

        Args:
            num_vertices (int): num_vertices
            radius (float): external radius
            angle (float): angle of rotation

        Returns:
            vertices (np.array): position of vertices

        """

        i_vertices = np.array(range(num_vertices + 1))
        angles = 2 * np.pi * i_vertices / num_vertices

        x_vertices = radius * np.cos(angles - angle + 90 * degrees)
        y_vertices = radius * np.sin(angles - angle + 90 * degrees)

        vertices = np.column_stack((x_vertices, y_vertices))

        self.polygon(vertices)

        return vertices

    def star(self, num_peaks: int, radii: list[floating], angle: floating = 0.):
        """Generates a regular polygon

        Args:
            num_peaks (int): number of peaks.
            radii (float, float): external radius
            angle (float): angle of rotation

        Returns:
            vertices (np.array): position of vertices

        Example:
            x0 = np.linspace(-3 * mm, 3 * mm, 512)
            y0 = np.linspace(-3 * mm, 3 * mm, 512)
            wavelength = 0.6328 *um
            t = Scalar_mask_XY(x0, y0, wavelength)
            vertices = t.stars(5, (2*mm,1*mm), 0*degrees)
            t.draw()

        """
        radii = np.array(radii)

        i_vertices = np.array(range(num_peaks))
        angles = 2 * np.pi * i_vertices / num_peaks

        phase_shift = 2 * np.pi / (2 * num_peaks)

        x_vertices_max = radii[0] * np.cos(angles - angle + 90 * degrees)
        y_vertices_max = radii[0] * np.sin(angles - angle + 90 * degrees)
        vertices_max = np.column_stack((x_vertices_max, y_vertices_max))

        x_vertices_min = radii[1] * np.cos(angles - angle + phase_shift +
                                           90 * degrees)
        y_vertices_min = radii[1] * np.sin(angles - angle + phase_shift +
                                           90 * degrees)
        vertices_min = np.column_stack((x_vertices_min, y_vertices_min))

        # Find the maximum number of rows between both matrices
        max_num_rows = 2 * num_peaks

        # Create an empty interleaved matrix with twice the number of rows
        interleaved_matrix = np.empty((max_num_rows, 2))

        # Interleave the rows from both matrices
        interleaved_matrix[:max_num_rows:2] = vertices_max
        interleaved_matrix[1:max_num_rows:2] = vertices_min

        self.polygon(interleaved_matrix)

        return interleaved_matrix

    def triangle(self, r0: list[floating], slope: floating, height: floating, angle: floating):
        """Create a triangle mask. It uses the equation of a straight line: y = -slope * (x - x0) + y0

        Args:
            r0 (float, float): Coordinates of the top corner of the triangle
            slope (float): Slope if the equation above
            height (float): Distance between the top corner of the triangle and the basis of the triangle
            angle (float): Angle of rotation of the triangle
        """
        if isinstance(r0, (float, int)):
            x0, y0 = (r0, r0)
        elif r0 is None:
            x0 = 0 * um
            y0 = height / 2
        else:
            x0, y0 = r0

        # Rotation of the super-ellipse
        Xrot, Yrot = self.__rotate__(angle)

        Y = -slope * np.abs(Xrot - x0) + y0
        u = np.zeros_like(self.X)

        ipasa = (Yrot < Y) & (Yrot > y0 - height)
        u[ipasa] = 1
        u[u > 1] = 1
        self.u = u

    def photon_sieve(self, t1, r0: list[floating], top_one: bool = True):
        """Generates a matrix of shapes given in t1.

        Args:
            t1 (Scalar_mask_XY): Mask of the desired figure to be drawn
            r0 (float, float) or (np.array, np.array): (x,y) point or points where mask is 1
            top_one (bool): If True, max(mask) = 1

        Returns:
            (int): number of points in the mask
        """
        r0 = np.array(r0)
        x0 = r0[:, 0]
        y0 = r0[:, 1]
        u = np.zeros_like(self.X)
        uj = np.zeros_like(self.X)

        if type(r0[0]) in (int, float):
            i_x0, _, _ = nearest(self.x, x0)
            i_y0, _, _ = nearest(self.y, y0)
            u[i_x0, i_y0] = 1
        else:
            i_x0s, _, _ = nearest2(self.x, x0)
            i_y0s, _, _ = nearest2(self.y, y0)

        for i, x_i in enumerate(x0):
            y_j = y0[i]
            i_xcercano, _, _ = nearest(self.x, x_i)
            j_ycercano, _, _ = nearest(self.y, y_j)
            if x_i < self.x.max() and x_i > self.x.min() and y_j < self.y.max(
            ) and y_j > self.y.min():
                uj[i_xcercano, j_ycercano] = 1
        num_points = int(uj.sum())
        u = fftconvolve(uj, t1.u, mode='same')
        if top_one:
            A = np.abs(u)
            phase = np.angle(u)
            A[A > 1] = 1
            u = A * np.exp(1j * phase)
            # u[u > 1] = 1
        self.u = u
        return num_points

    def insert_array_masks(self, t1, space: list[floating], margin: list[floating] | floating = 0,
                           angle: floating = 0 * degrees):
        """Generates a matrix of shapes given in t1.

        Args:
            t1 (Scalar_mask_XY): Mask of the desired figure to be drawn
            space (float, float) or (float): spaces between figures.
            margin (float, float) or (float): extra space outside the mask
            angle (float): Angle to rotate the matrix of circles

        Returns:
            (int): number of points in the mask

        Example:

            A = Scalar_mask_XY(x, y, wavelength)

            A.ring(r0, radius1, radius2, angle)

            insert_array_masks(t1 = A, space = 50 * um, angle = 0 * degrees)
        """

        if isinstance(space, (int, float)):
            delta_x, delta_y = (space, space)
        else:
            delta_x, delta_y = space

        if isinstance(margin, (float, int)):
            margin_x, margin_y = (margin, margin)
        else:
            margin_x, margin_y = margin

        assert delta_x > 0 and delta_y > 0

        uj = np.zeros_like(self.X)

        X = margin_x + np.arange(self.x.min(), self.x.max() + delta_x, delta_x)
        Y = margin_y + np.arange(self.y.min(), self.y.max() + delta_y, delta_y)
        for i, x_i in enumerate(X):
            i_xcercano, _, _ = nearest(self.x, x_i)
            for j, y_j in enumerate(Y):
                j_ycercano, _, _ = nearest(self.y, y_j)
                if x_i < self.x.max() and x_i > self.x.min(
                ) and y_j < self.y.max() and y_j > self.y.min():
                    uj[i_xcercano, j_ycercano] = 1
        num_points = int(uj.sum())
        u = fftconvolve(uj, t1.u, mode='same')
        u[u > 1] = 1
        self.u = u
        return num_points

    def dots(self, r0: list[floating]):
        """Generates 1 or several point masks at positions r0

        Args:
            r0 (float, float) or (np.array, np.array): (x,y) point or points where mask is 1

        """
        x0, y0 = r0
        u = np.zeros_like(self.X)

        if type(r0[0]) in (int, float):
            i_x0, _, _ = nearest(self.x, x0)
            i_y0, _, _ = nearest(self.y, y0)
            u[i_y0, i_x0] = 1
        else:
            i_x0s, _, _ = nearest2(self.x, x0)
            i_y0s, _, _ = nearest2(self.y, y0)
            for (i_x0, i_y0) in zip(i_x0s, i_y0s):
                u[i_y0, i_x0] = 1

        self.u = u

    def dots_regular(self, xlim: list[floating], ylim: list[floating], num_data: int,
                     verbose: bool = False):
        """Generates n x m or several point masks.

        Args:
            xlim (float, float): (xmin, xmax) positions
            ylim (float, float): (ymin, ymax) positions
            num_data (int, int): (x, y) number of points
        """
        x0, x1 = xlim
        y0, y1 = ylim
        nx, ny = num_data
        x_points = np.linspace(x0, x1, nx)
        y_points = np.linspace(y0, y1, ny)

        u = np.zeros_like(self.X)
        i_x0, _, _ = nearest2(self.x, x_points)
        i_y0, _, _ = nearest2(self.y, y_points)
        if verbose is True:
            print(i_x0)
            print(i_y0)

        iX, iY = np.meshgrid(i_x0, i_y0)
        u[iX, iY] = 1

        self.u = u

    def one_level(self, level: floating = 0):
        """Sets one level for all the image.

        Args:
            level (float): value
        """
        self.u = level * np.ones(self.X.shape)

    def two_levels(self, level1: floating = 0, level2: floating = 1,
                   x_edge: floating = 0., angle: floating = 0.):
        """Divides the field in two levels

        Args:
            level1 (float): value of first level
            level2 (float): value of second level
            x_edge (float): position of division
            angle (float): angle of rotation in radians
        """
        Xrot, Yrot = self.__rotate__(angle, (x_edge, 0))
        self.u = level1 * np.ones(self.X.shape)
        self.u[Xrot > 0] = level2

    def edge_series(self,
                    r0: list[floating],
                    period: floating,
                    a_coef: NDArrayFloat,
                    b_coef: NDArrayFloat | None = None,
                    angle: floating = 0 * degrees,
                    invert: bool = True):
        """Creates a linear aperture using the Fourier coefficients.

            Args:
                x0 (float): x-axis displacement (for 'fslit' function)
                period (float): Function period

                a_coef (np.array, 2 rows and x columns): coefficients that multiply the cosine function.
                b_coef (np.array, 2 rows and x columns): coefficients that multiply the sine function.
                angle (float): angle of rotation in radians
                invert (bool): inverts transmittance values (for 'fslit' function)

                For both arrays:
                First row: coefficient orders
                Second row: coefficient values

            Example:
                t1.edge_series(x0=0, period=50, a_coef=np.array(
                    [[0,1],[100,50]]), angle = 0 * degrees, invert=False)
            """

        Xrot, Yrot = self.__rotate__(angle)
        Yrot = Yrot

        x0, y0 = r0

        # Definicion de la transmitancia
        u = np.zeros_like(self.X)

        asol = a_coef[1][0] / 2
        bsol = 0

        _, num_coefs_a = a_coef.shape
        for i in range(num_coefs_a):
            asol = asol + \
                a_coef[1][i] * np.cos(2 * np.pi * a_coef[0]
                                      [i] * (Yrot - y0) / period)

        if b_coef is not None:
            _, num_coefs_b = b_coef.shape
            for i in range(num_coefs_b):
                bsol = bsol + \
                    b_coef[1][i] * np.sin(2 * np.pi *
                                          b_coef[0][i] * (Yrot - y0) / period)

        sol = asol + bsol

        if invert is True:
            u[(Xrot - x0 > sol)] = 1
            u[(Xrot - x0 < sol)] = 0
        else:
            u[(Xrot - x0 < sol)] = 1
            u[(Xrot - x0 > sol)] = 0

        self.u = u

    def edge_rough(self,
                    s: floating,
                    t: floating,
                    level1: floating = 0, 
                    level2: floating = 1,
                    x_edge: floating = 0.,
                    angle: floating = 0 * degrees,
                    invert: bool = True):
        """
        edge_rough: rough edge

        Divides the field in two levels, with a rough edge. 

        Args:
            s (floating): std of rough edge
            t (floating): correlation length of rough edge
            level1 (floating, optional): value of the first level. Defaults to 0.
            level2 (floating, optional): value of the second level. Defaults to 1.
            x_edge (_type_, optional): position of division. Defaults to 0.
            angle (floating, optional): angle of rotation in radians. Defaults to 0*degrees.

        Returns:
            NDArray: edge
        """

        Xrot, Yrot = self.__rotate__(angle)
        Yrot = Yrot


        # Definicion de la transmitancia
        self.u = level1 * np.ones(self.X.shape)

        edge =  roughness_1D(self.y, s=s, t=t)

        _, Edge = np.meshgrid(self.x, edge)

        ipasa = Edge < Xrot - x_edge

        self.u[ipasa] = level2
        return edge


    def slit(self, x0: floating, size: floating, angle: floating = 0.):
        """Slit: 1 inside, 0 outside

        Args:
            x0 (float): center of slit
            size (float): size of slit
            angle (float): angle of rotation in radians
        """
        # Definicion de la slit
        xmin = -size / 2
        xmax = +size / 2

        # Rotacion de la slit
        Xrot, Yrot = self.__rotate__(angle, (x0, 0))

        # Definicion de la transmitancia
        u = np.zeros(np.shape(self.X))
        ix = (Xrot < xmax) & (Xrot > xmin)
        u[ix] = 1
        self.u = u

    def slit_rough(self, x0: floating, width: floating,
                    s: floating, t: floating, angle: floating = 0.):
        """Creates a lineal function using the Fourier coefficients.

            Args:
                x0 (float): position of the center of the slit
                width (float): slit width
                s (float): std of rough edge
                t (float): correlation length of rough edge
                angle (float): angle of rotation in radians

            Example:
                t1.slit_series(x0=0, width=10, period1=50,
                            period2=20, a_coef1=np.array([[0,1],[100,50]]) )
            """

        t1 = Scalar_mask_XY(x=self.x, y=self.y, wavelength=self.wavelength)
        edge1 = t1.edge_rough(x_edge=x0-width/2, s=s, t=t, angle = angle, invert=True)
        t2 = Scalar_mask_XY(x=self.x, y=self.y, wavelength=self.wavelength)
        edge2 = t2.edge_rough(x_edge=x0+width/2, s=s, t=t, angle = angle, invert=False)
        
        self.u = t1.u - t2.u
        return edge1, edge2


    def slit_series(self,
                    x0: floating,
                    width: floating,
                    period1: floating,
                    period2: floating,
                    Dy: floating,
                    a_coef1: NDArrayFloat,
                    a_coef2: NDArrayFloat,
                    b_coef1: NDArrayFloat | None = None,
                    b_coef2: NDArrayFloat | None = None,
                    angle: floating = 0.):
        """Creates a lineal function using the Fourier coefficients.

            Args:
                x0 (float): position of the center of the slit
                width (float): slit width
                period1 (float): Period of the first function
                period2 (float): Period of the second function
                Dy (float, float): Shifts of the edges
                a_coef1 (np.array, 2 rows and x columns): coefficients that multiply the cosine in the first function.
                a_coef2 (np.array, 2 rows and x columns): coefficients that multiply the cosine in the second function.
                b_coef1 (np.array, 2 rows and x columns): coefficients that multiply the sine in the first function.
                b_coef2 (np.array, 2 rows and x columns): coefficients that multiply the sine in the second function.
                For the arrays: First row - coefficient orders, Second row - coefficient values
                angle (float): angle of rotation in radians

            Example:
                t1.slit_series(x0=0, width=10, period1=50,
                               period2=20, a_coef1=np.array([[0,1],[100,50]]) )
            """
        dy1, dy2 = Dy

        t1 = Scalar_mask_XY(x=self.x, y=self.y, wavelength=self.wavelength)
        t1.edge_series(r0=(x0 - width / 2, dy1),
                       period=period1,
                       a_coef=a_coef1,
                       b_coef=b_coef1,
                       angle=angle,
                       invert=True)
        t2 = Scalar_mask_XY(x=self.x, y=self.y, wavelength=self.wavelength)
        t2.edge_series(r0=(x0 + width / 2, dy2),
                       period=period2,
                       a_coef=a_coef2,
                       b_coef=b_coef2,
                       angle=angle,
                       invert=False)

        self.u = t1.u * t2.u

    def double_slit(self, x0: floating, size: floating, separation: floating,
                    angle: floating = 0 * degrees):
        """double slit: 1 inside, 0 outside

        Args:
            x0 (float): center of double slit
            size (float): size of slit
            separation (float): separation between slit centers
            angle (float): angle of rotation in radians
        """

        slit1 = Scalar_mask_XY(self.x, self.y, self.wavelength)
        slit2 = Scalar_mask_XY(self.x, self.y, self.wavelength)

        # Definicion de las dos slits
        slit1.slit(x0=x0 - separation / 2, size=size, angle=angle)
        slit2.slit(x0=x0 + separation / 2, size=size, angle=angle)

        self.u = slit1.u + slit2.u


    def double_slit_rough(self,
                    x0: floating,
                    width: floating,
                    separation: floating,
                    s: floating,
                    t: floating,
                    angle: floating = 0.):
        """Creates a double slit with rough edges.

            Args:
                x0 (float): position of the center of the slit
                width (float): slit width
                s (float): std of rough edge
                t (float): correlation length of rough edge
                angle (float): angle of rotation in radians
            Returns:
                edge1, edge2, edge3, edge4
            """

        t1 = Scalar_mask_XY(x=self.x, y=self.y, wavelength=self.wavelength)
        edge1, edge2 = t1.slit_rough(x0=x0-separation/2, width=width, s=s, t=t, angle=angle)

        t2 = Scalar_mask_XY(x=self.x, y=self.y, wavelength=self.wavelength)
        edge3, edge4  = t2.slit_rough(x0=x0+separation/2, width=width, s=s, t=t, angle=angle)


        self.u = t1.u + t2.u
        return edge1, edge2, edge3, edge4



    def square(self, r0: list[floating], size: floating, angle: floating = 0.):
        """Square: 1 inside, 0 outside

        Args:
            r0 (float, float): center of square
            size (float, float) or (float): size of slit
            angle (float): angle of rotation in radians

        Example:

            m.square(r0=(0 * um, 0 * um), size=(250 * \
                     um, 120 * um), angle=0 * degrees)
        """

        # si solamente un numero, posiciones y radius son los mismos para ambos

        if isinstance(size, (float, int)):
            sizex, sizey = size, size
        else:
            sizex, sizey = size

        x0, y0 = r0

        # Definicion del square/rectangle
        xmin = -sizex / 2
        xmax = +sizex / 2
        ymin = -sizey / 2
        ymax = +sizey / 2

        # Rotacion del square/rectangle
        Xrot, Yrot = self.__rotate__(angle, (x0, y0))

        # Transmitancia de los points interiores
        u = np.zeros(np.shape(self.X))
        ipasa = (Xrot < xmax) & (Xrot > xmin) & (Yrot < ymax) & (Yrot > ymin)
        u[ipasa] = 1
        self.u = u

    def gray_scale(self, num_levels: int, level_min: floating = 0., level_max: floating = 1.):
        """Generates a number of strips with different amplitude

        Args:
            num_levels (int): number of levels
            level_min (float): value of minimum level
            level_max (float): value of maximum level
        """
        t = np.zeros(self.X.shape, dtype=float)

        xpos = np.linspace(self.x[0], self.x[-1], num_levels + 1)
        height_levels = np.linspace(level_min, level_max, num_levels)
        ipos, _, _ = nearest2(self.x, xpos)
        ipos[-1] = len(self.x)

        for i in range(num_levels):
            t[:, ipos[i]:ipos[i + 1]] = height_levels[i]

        self.u = t

    def circle(self, r0: list[floating], radius: floating, angle: floating = 0.):
        """Creates a circle or an ellipse.

        Args:
            r0 (float, float): center of circle/ellipse
            radius (float, float) or (float): radius of circle/ellipse
            angle (float): angle of rotation in radians

        Example:

            circle(r0=(0 * um, 0 * um), radius=(250 * um, 125 * um), angle=0 * degrees)
        """
        x0, y0 = r0

        if isinstance(radius, (float, int, complex)):
            radiusx, radiusy = (radius, radius)
        else:
            radiusx, radiusy = radius

        Xrot, Yrot = self.__rotate__(angle, (x0, y0))

        u = np.zeros(np.shape(self.X))
        ipasa = Xrot**2 / radiusx**2 + Yrot**2 / radiusy**2 < 1
        u[ipasa] = 1
        self.u = u

    def circular_sector(self, r0: list[floating], radii: floating | list[floating], angles: floating):
        """Generates a circular sector.

        Args:
            r0 (int, int): position of center
            radii (float) or (float, float): radius
            angles (float, float): initial and final angle in radians.

        """

        if isinstance(radii, float):
            radii = (0, radii)

        [rho, theta] = cart2pol(self.X - r0[0], self.Y - r0[1])

        ix = (theta > angles[0]) & (theta <= angles[1]) & (rho >= radii[0]) & (
            rho < radii[1])
        self.u[ix] = 1

    def super_gauss(self, r0: list[floating], radius: list[floating] | floating,
                    power: floating = 2, angle: floating = 0.):
        """Supergauss mask.

        Args:
            r0 (float, float): center of circle
            radius (float, float) or (float): radius of circle
            power (float): value of exponential
            angle (float): angle of rotation in radians

        Example:

            super_gauss(r0=(0 * um, 0 * um), radius=(250 * um,
                        125 * um), angle=0 * degrees, potencia=2)
        """
        # si solamente un numero, posiciones y radius son los mismos para ambos

        if isinstance(radius, (float, int, complex)):
            radiusx, radiusy = (radius, radius)
        else:
            radiusx, radiusy = radius

        # Radios mayor y menor
        x0, y0 = r0

        # Rotacion del circula/elipse
        Xrot, Yrot = self.__rotate__(angle, (x0, y0))
        R = np.sqrt(Xrot**2 + Yrot**2)
        self.u = np.exp(-R**power / (2 * radiusx**power))

    def square_circle(self, r0: floating, R1: floating, R2: floating, s: floating, angle: floating = 0.):
        """ Between circle and square, depending on fill factor s

        s=0 circle, s=1 square

        Args:
            r0 (float, float): center of square_circle
            R1 (float): radius of first axis
            R2 (float): radius of first axis
            s (float): [0-1] shape parameter: s=0 circle, s=1 square
            angle (float): angle of rotation in radians

        Reference:
            M. Fernandez Guasti, M. De la Cruz Heredia "diffraction pattern of a circle/square aperture" J.Mod.Opt. 40(6) 1073-1080 (1993)

        """
        t1 = Scalar_mask_XY(self.x, self.y, self.wavelength)
        t1.square(r0=r0, size=(2 * R1, 2 * R2), angle=angle)
        x0, y0 = r0

        Xrot, Yrot = self.__rotate__(angle, (x0, y0))
        F = np.sqrt(Xrot**2 / R1**2 + Yrot**2 / R2**2 - s**2 * Xrot**2 * Yrot**2 /
                    (R1**2 * R2**2))

        Z1 = F < 1
        Z = Z1 * t1.u

        self.u = Z

    def angular_aperture(self, a_coef: NDArrayFloat, b_coef: NDArrayFloat | None = None, angle: floating = 0.):
        """Creates a radial function using the Fourier coefficients.

            Args:

                a_coef (np.array, 2 rows and x columns): coefficients that multiply the cosine function.
                b_coef (np.array, 2 rows and x columns): coefficients that multiply the sine function.
                angle (float): angle of rotation in radians

                For a_coef and b_coef, the first row are the coefficient orders  and the second row are coefficient values.
            Example:

                angular_aperture(t, a_coef=np.array(
                    [[0,1],[20,10]]),  angle= 0 * degrees)
            """

        Xrot, Yrot = self.__rotate__(angle)

        # Definicion de la transmitancia
        u = np.zeros_like(self.X)

        r = np.sqrt(Xrot**2 + Yrot**2)

        phi = np.arctan2(Yrot, Xrot)

        asol = 0
        bsol = 0

        _, num_coefs_a = a_coef.shape
        for i in range(num_coefs_a):
            asol = asol + a_coef[1][i] * np.cos(a_coef[0][i] * phi)

        if b_coef is not None:
            _, num_coefs_b = b_coef.shape
            for i in range(num_coefs_b):
                bsol = bsol + b_coef[1][i] * np.sin(b_coef[0][i] * phi)

        sol = asol + bsol

        ipasa = r - abs(sol) < 0
        u[ipasa] = 1
        self.u = u
        return ipasa

    def ring(self, r0: list[floating], radius1: list[floating], radius2: list[floating], angle: list[floating] = 0.):
        """ Ring.

        Args:
            r0 (float, float): center of ring
            radius1 (float, float) or (float): inner radius
            radius2 (float, float) or (float): outer radius
            angle (float): angle of rotation in radians
        """

        ring1 = Scalar_mask_XY(self.x, self.y, self.wavelength)
        ring2 = Scalar_mask_XY(self.x, self.y, self.wavelength)
        ring1.circle(r0, radius1, angle)
        ring2.circle(r0, radius2, angle)

        self.u = np.abs(ring2.u - ring1.u)

    def rings(self, r0: list[floating], inner_radius: NDArrayFloat, outer_radius: NDArrayFloat):
        """Structure based on several rings, with radius given by inner_radius and outer_radius.

        Args:
            r0 (float, float): (x0,y0) - center of lens
            inner_radius (np.array): inner radius
            outer_radius (np.array): inner radius
            mask (bool): if True, mask with size radius of maximum outer radius
        """

        x0, y0 = r0
        angle = 0

        radius = outer_radius.max()

        u = np.zeros_like(self.X)
        ring = Scalar_mask_XY(self.x, self.y, self.wavelength)

        num_rings = len(inner_radius)

        for i in range(num_rings):
            ring.ring(r0, inner_radius[i], outer_radius[i], angle)
            u = u + ring.u

        self.u = u

    def cross(self, r0: list[floating], size: floating | list[floating], angle: floating = 0.):
        """ Cross

        Args:
            r0 (float, float): center of cross
            size (float, float) or (float): length, width of cross
            angle (float): angle of rotation in radians
        """
        # Definicion del origen y length de la cross

        # if isinstance(size, (float, int)):
        #     sizex, sizey = size, size
        # else:
        #     sizex, sizey = size

        # Definicion de la cross
        t1 = Scalar_mask_XY(self.x, self.y, self.wavelength)
        t2 = Scalar_mask_XY(self.x, self.y, self.wavelength)
        # Se define una primera mask cuadrada
        t1.square(r0, size, angle)
        # Una segunda mask cuadrada rotada 90º respecto de la anterior
        t2.square(r0, size, angle + 90 * degrees)
        # La superposicion de ambas da lugar a la cross
        t3 = t1.u + t2.u
        t3[t3 > 0] = 1

        self.u = t3

    def prism(self, r0: list[floating], angle_wedge: floating, angle: floating = 0.):
        """prism which produces a certain angle

        Args:
            r0 (float, float): center wedge
            angle_wedge (float): angle of wedge in x direction
            angle (float): angle of rotation in radians

        """

        k = 2 * np.pi / self.wavelength
        x0, y0 = r0
        Xrot, Yrot = self.__rotate__(angle, (x0, y0))

        self.u = np.exp(1j * k * (Xrot) * np.sin(angle_wedge))

    def lens(self, r0: list[floating], focal: float | NDArrayFloat, radius: float = 0,
             angle: float = 0.):
        """Transparent lens

        Args:
            r0 (float, float): (x0,y0) - center of lens
            focal (float, float) or (float): focal length of lens
            radius (float, float) or (float): radius of lens mask.
                If radius = 0, no mask is applied
            angle (float): angle of axis in radians

        Example:
            lens(r0=(0 * um, 0 * um),focal=(5 * mm, 10 * mm), radius=100*um, angle: 0.)
        """

        if isinstance(radius, (float, int, complex)):
            radius = (radius, radius)
        if isinstance(focal, (float, int, complex)):
            focal = (focal, focal)

        k = 2 * np.pi / self.wavelength

        x0, y0 = r0
        f1, f2 = focal

        Xrot, Yrot = self.__rotate__(angle, (x0, y0))

        if radius[0] > 0:
            amplitude = Scalar_mask_XY(self.x, self.y, self.wavelength)
            amplitude.circle(r0, radius, angle)
            t = amplitude.u
        else:
            t = 1

        self.u = t * np.exp(-1.j * (k * ((Xrot**2 / (2 * f1)) + Yrot**2 /
                                         (2 * f2)) + np.pi))

    def lens_spherical(self, r0: list[floating], focal: floating, refractive_index: floating = 1.5,
                       radius: floating = 0.):
        """Spherical lens, without paraxial approximation. The focal distance and the refractive index are used for the definition.
        When the refractive index decreases, the radius of curvature decrases and less paraxial.
        Now, only one focal.

        Args:
            r0 (float, float): (x0,y0) - center of lens
            focal (float): focal length of lens
            refractive_index (float): refractive index
            radius (float): radius of lens mask

        lens_spherical:
            lens(r0=(0 * um, 0 * um), radius= 200 * um, focal= 10 * mm, refractive_index=1.5)
        """

        if isinstance(radius, (float, int, complex)):
            radius = (radius, radius)

        k = 2 * np.pi / self.wavelength

        x0, y0 = r0
        angle = 0.

        R = (refractive_index - 1) * focal

        Xrot, Yrot = self.__rotate__(angle, (x0, y0))

        if radius[0] > 0:
            amplitude = Scalar_mask_XY(self.x, self.y, self.wavelength)
            amplitude.circle(r0, radius, angle)
            t = amplitude.u
        else:
            t = 1

        h = (np.sqrt(R**2 - (Xrot**2 + Yrot**2)) - R)

        h[R**2 - (Xrot**2 + Yrot**2) < 0] = 0
        self.u = t * np.exp(1j * k * (refractive_index - 1) * h)
        self.u[t == 0] = 0

        return h

    def aspheric(self, r0: list[floating], c: floating, k: floating, a: list, n0: floating, n1: floating,
                 radius: floating = 0.):
        """asferic surface.

        $z = \frac{c r^2}{1+\np.sqrt{1-(1+k) c^2 r^2 }}+\sum{a_i r^{2i}}$

        Args:
            x0 (float): position of center
            c (float): base curvature at vertex, inverse of radius
            k (float): conic constant
            a (list): order aspheric coefficients: A4, A6, A8, ...
            n0 (float): refractive index of first medium
            n1 (float): refractive index of second medium
            radius (float): radius of aspheric surface

            Conic Constant    Surface Type
            k = 0             spherical
            k = -1            Paraboloid
            k < -1            Hyperboloid
            -1 < k < 0        Ellipsoid
            k > 0             Oblate eliposid

        References:
            https://www.edmundoptics.com/knowledge-center/application-notes/optics/all-about-aspheric-lenses/

        """
        x0, y0 = r0

        s2 = (self.X - x0)**2 + (self.Y - y0)**2

        t1 = c * s2 / (1 + np.sqrt(1 - (1 + k) * c**2 * s2))

        t2 = 0
        if a is not None:
            for i, ai in enumerate(a):
                t2 = t2 + ai * s2**(2 + i)

        t3 = t1 + t2

        if radius > 0:
            amplitude = Scalar_mask_XY(self.x, self.y, self.wavelength)
            amplitude.circle(r0, radius, 0)
            t = amplitude.u
        else:
            t = 1

        self.u = t3 * np.exp(1j * 2 * np.pi * (n1 - n0) * t / self.wavelength)

    def lens_cylindrical(self,
                         x0: float,
                         focal: float,
                         refractive_index: float = 1.5,
                         radius: float = 0,
                         angle: float = 0.):
        """Cylindrical lens, without paraxial approximation. The focal distance and the refractive index are used for the definition. When the refractive index decreases, the radius of curvature decrases and less paraxial. When refractive_index is None or 0, then the paraxial approximation is used

        Args:
            x0 (float): center of lens
            focal (float): focal length of lens
            refractive_index (float): refractive index
            radius (float): radius of lens mask

        lens_spherical:
            lens(r0=0, radius= 200 * um, focal= 10 * mm, refractive_index=1.5)
        """

        k = 2 * np.pi / self.wavelength

        r0 = (x0, 0)

        Xrot, Yrot = self.__rotate__(angle, r0)

        if radius > 0:
            amplitude = Scalar_mask_XY(self.x, self.y, self.wavelength)
            amplitude.circle(r0, radius, angle)
            t = amplitude.u
        else:
            t = 1

        if refractive_index in (None, 0):
            phase = -k * Xrot**2 / (2 * focal)
        else:
            R = (refractive_index - 1) * focal
            h = (np.sqrt(R**2 - Xrot**2) - R)
            h[R**2 - (Xrot**2) < 0] = 0
            phase = k * (refractive_index - 1) * h

        self.u = t * np.exp(1j * phase)

    def fresnel_lens(self,
                     r0: list[floating],
                     focal: floating,
                     levels: list[floating, floating] = (1., 0.),
                     kind: str = 'amplitude',
                     phase: floating = 0.,
                     radius: floating = 0.,
                     angle: floating = 0.):
        """Fresnel lens, amplitude (0,1) or phase (0-phase)

        Args:
            r0 (float, float): (x0,y0) - center of lens
            focal (float, float) or (float): focal length of lens
            radius (float, float) or (float): radius of lens mask
            levels (float, float): levels (1,0) or other of the lens
            kind (str):  'amplitude' or 'phase'
            phase (float): phase shift for phase lens
            angle (float): angle of axis in radians

        Example:
            fresnel_lens( r0=(0 * um, 0 * um), focal=(5 * mm, 10 * mm), radius=200*um, angle=0 * degrees, kind: str = 'amplitude',phase=np.pi)
        """

        if isinstance(radius, (float, int, complex)):
            radius = (radius, radius)
        if isinstance(focal, (float, int, complex)):
            focal = (focal, focal)

        k = 2 * np.pi / self.wavelength

        f1, f2 = focal

        Xrot, Yrot = self.__rotate__(angle, r0)

        if radius[0] > 0:
            amplitude = Scalar_mask_XY(self.x, self.y, self.wavelength)
            amplitude.circle(r0, radius, angle)
            t1 = amplitude.u
        else:
            t1 = 1

        t2 = Scalar_mask_XY(self.x, self.y, self.wavelength)
        # t2.u = np.cos(k * ((Xrot**2 / (2 * f1)) + Yrot**2 / (2 * f2)))
        t2.u = np.sin(k * ((Xrot**2 / (2 * f1)) + Yrot**2 / (2 * f2)))

        if kind == 'amplitude':
            t2.u[t2.u > 0] = levels[0]
            t2.u[t2.u <= 0] = levels[1]

        if kind == 'phase':
            t2.u[t2.u > 0] = 1
            t2.u[t2.u <= 0] = 0
            t2.u = np.exp(1j * t2.u * phase)

        self.u = t2.u * t1

    def axicon(self,
               r0: list[floating],
               refractive_index: floating,
               angle: floating,
               radius: floating = 0,
               off_axis_angle: floating = 0 * degrees,
               reflective: bool = False):
        """Axicon,

        Args:
            r0 (float, float): (x0,y0) - center of lens
            refractive_index (float): refractive index
            angle (float): angle of the axicon
            radius (float): radius of lens mask
            off_axis_angle (float) angle when it works off-axis
            reflective (bool): True if the axicon works in reflective mode.

        """

        k = 2 * np.pi / self.wavelength
        x0, y0 = r0

        # distance de la generatriz al eje del cono
        r = np.sqrt((self.X - x0)**2 + (self.Y - y0)**2)

        # Region de transmitancia
        u_mask = np.zeros_like(self.X)
        ipasa = r < radius
        u_mask[ipasa] = 1

        if off_axis_angle == 0 * degrees:
            t_off_axis = 1
        else:
            t_off_axis = np.exp(-1j * k * self.X * np.sin(off_axis_angle))

        if reflective is True:
            self.u = u_mask * np.exp(-2j * k * r * np.tan(angle)) * t_off_axis

        else:
            self.u = u_mask * \
                np.exp(-1j * k * (refractive_index - 1) *
                       r * np.tan(angle)) * t_off_axis

    def axicon_binary(self, r0: list[floating], period: floating, radius: floating = 0.):
        """axicon_binary. Rings with equal period

        Args:
            r0 (float, float): (x0,y0) - center of lens
            radius (float): radius of lens mask
            period (float): distance of rings

        Example:
            axicon_binary(r0=(0 * um, 0 * um),  period=20 * um, radius=200 * um)
        """

        x0, y0 = r0

        r = np.sqrt((self.X - x0)**2 + (self.Y - y0)**2)

        if radius > 0:
            u_mask = np.zeros_like(self.X)
            ipasa = r < radius
            u_mask[ipasa] = 1
        else:
            u_mask = 1

        t = np.cos(2 * np.pi * r / period) * u_mask

        t[t <= 0] = 0
        t[t > 0] = 1

        self.u = t

    def biprism_fresnel(self, r0: list[floating], width: floating, height: floating, n: floating):
        """Fresnel biprism.

        Args:
            r0 (float, float): (x0,y0) - center of lens
            width (float): width
            height (float): height of axicon
            n (float): refractive index

        Example:
            biprism_fresnel(r0=(0 * um, 0 * um), width=100 * \
                            um, height=5 * um, n=1.5)
        """

        k = 2 * np.pi / self.wavelength
        x0, y0 = r0

        xp = self.X > 0
        xn = self.X <= 0

        # Altura desde la base a la surface
        h = np.zeros_like(self.X)
        h[xp] = -2 * height / width * (self.X[xp] - x0) + 2 * height
        h[xn] = 2 * height / width * (self.X[xn] - x0) + 2 * height
        # No existencia de heights negativas
        iremove = h < 0
        h[iremove] = 0

        # Region de transmitancia
        u = np.zeros(np.shape(self.X))
        ipasa = np.abs(self.X - x0) < width
        u[ipasa] = 1

        self.u = u * np.exp(1.j * k * (n - 1) * h)

    def radial_grating(self, r0: list[floating], period: floating, phase: floating, radius: floating,
                       is_binary: bool = True):
        """Radial grating.

        Args:
            r0 (float, float): (x0,y0) - center of lens
            period (float): period of the grating
            phase (float): initial phase
            radius (float): radius of the grating (masked)
            is_binary (bool): if True binary else, scaled

        Example:
            radial_grating(r0=(0 * um, 0 * um), period=20 * um,
                           phase=0 * um, radius=400 * um, is_binary=True)
        """

        x0, y0 = r0
        r = np.sqrt((self.X - x0)**2 + (self.Y - y0)**2)
        t = 0.5 * (1 + np.sin(2 * np.pi * (r - phase) / period))
        if is_binary is True:
            i0 = t <= 0.5
            t[i0] = 0
            i1 = t > 0.5
            t[i1] = 1
        u = np.zeros(np.shape(self.X))
        ipasa = r < radius
        u[ipasa] = 1
        self.u = u * t

    def angular_grating(self, r0: list[floating], num_petals: int, phase: floating, radius: floating,
                        is_binary: bool = True):
        """Angular grating.

        Args:
            r0 (float, float): (x0,y0) - center of lens
            period (float): period of the grating
            phase (float): initial phase
            radius (float): radius of the grating (masked)
            is_binary (bool): if True binary else, scaled

        Example:
            angular_grating(r0=(0 * um, 0 * um), num_petals =20,
                            phase=0 * um, radius=400 * um, is_binary=True)
        """
        # si solamente un numero, posiciones y radius son los mismos para ambos

        x0, y0 = r0
        # distance de la generatriz al eje del cono
        r = np.sqrt((self.X - x0)**2 + (self.Y - y0)**2)
        theta = np.arctan((self.Y - y0) / (self.X - x0))
        # Region de transmitancia
        t = (1 + np.cos((theta - phase) * num_petals)) / 2
        if is_binary is True:
            i0 = t <= 0.5
            t[i0] = 0
            i1 = t > 0.5
            t[i1] = 1

        u = np.zeros(np.shape(self.X))
        ipasa = r < radius
        u[ipasa] = 1

        self.u = u * t

    def hyperbolic_grating(self,
                           r0: list[floating],
                           period: floating,
                           radius: floating,
                           is_binary: bool,
                           angle: floating = 0.):
        """Hyperbolic grating.

        Args:
            r0 (float, float): (x0,y0) - center of lens
            period (float): period of the grating
            radius (float): radius of the grating (masked)
            is_binary (bool): if True binary else, scaled
            angle (float): angle of the grating in radians

        Example:
            hyperbolic_grating(r0=(0 * um, 0 * um), period=20 * \
                               um, radius=400 * um, is_binary=True)
        """

        x0, y0 = r0
        # distance de la generatriz al eje del cono

        Xrot, Yrot = self.__rotate__(angle, (x0, y0))

        r = np.sqrt((self.X - x0)**2 + (self.Y)**2)
        x_posiciones = np.sqrt(np.abs((Xrot)**2 - (Yrot)**2))

        t = (1 + np.sin(2 * np.pi * x_posiciones / period)) / 2
        if is_binary is True:
            i0 = t <= 0.5
            t[i0] = 0
            i1 = t > 0.5
            t[i1] = 1

        u = np.zeros(np.shape(self.X))
        ipasa = r < radius
        u[ipasa] = 1

        self.u = u * t

    def hammer(self, r0: list[floating], size: floating, hammer_width: floating, angle: floating = 0.):
        """Square with hammer (like in lithography). Not very useful, an example

        Args:
            r0 (float, float): (x0,y0) - center of square
            size (float, float): size of the square
            hammer_width (float): width of hammer
            angle (float): angle of the grating in radians

        Example:
             hammer(r0=(0 * um, 0 * um), size=(250 * um, 120 * um),
                    hammer_width=5 * um, angle=0 * degrees)
        """
        # si solamente hay 1, las posiciones y radius son los mismos para ambos
        # Origen

        # Definicion del origen y length de la cross

        if len(size) == 1:
            size = (size[0], size[0])

        # Definicion de la cross
        t1 = Scalar_mask_XY(self.x, self.y, self.wavelength)
        th1 = Scalar_mask_XY(self.x, self.y, self.wavelength)
        th2 = Scalar_mask_XY(self.x, self.y, self.wavelength)
        th3 = Scalar_mask_XY(self.x, self.y, self.wavelength)
        th4 = Scalar_mask_XY(self.x, self.y, self.wavelength)
        # Se define una primera mask cuadrada
        t1.square(r0, size, angle)
        # Una segunda mask cuadrada rotada 90º respecto de la anterior

        # Definicion del square/rectangle
        x0, y0 = r0
        sizex, sizey = size
        xmin = x0 - sizex / 2
        xmax = x0 + sizex / 2
        ymin = y0 - sizey / 2
        ymax = y0 + sizey / 2

        th1.square(r0=(xmin, ymin),
                   size=(hammer_width, hammer_width),
                   angle=angle)
        th2.square(r0=(xmin, ymax),
                   size=(hammer_width, hammer_width),
                   angle=angle)
        th3.square(r0=(xmax, ymin),
                   size=(hammer_width, hammer_width),
                   angle=angle)
        th4.square(r0=(xmax, ymax),
                   size=(hammer_width, hammer_width),
                   angle=angle)
        # La superposicion de ambas da lugar a la cross
        t3 = t1.u + th1.u + th2.u + th3.u + th4.u
        t3[t3 > 0] = 1
        self.u = t3

    def archimedes_spiral(self, r0: list[floating], period: floating, phase: floating, p: int,
                          radius: floating, is_binary: bool):
        """Archimedes spiral

        Args:
            r0 (float, float): (x0,y0) - center of archimedes_spiral
            period (float): period of spiral
            phase (float): initial phase of spiral
            p (int): power of spiral
            radius (float): radius of the mask
            is_binary (bool): if True binary mask

        Example:
            archimedes_spiral(r0=(0 * um, 0 * um), period=20 * degrees,
                              phase=0 * degrees, p=1, radius=200 * um, is_binary=True)
        """

        x0, y0 = r0

        # distance de la generatriz al eje del cono
        r = np.sqrt((self.X - x0)**2 + (self.Y - y0)**2)
        theta = np.arctan((self.Y - y0) / (self.X - x0))
        # Region de transmitancia
        t = 0.5 * (1 + np.sin(2 * np.pi * np.sign(self.X) *
                              ((r / period)**p + (theta - phase) / (2 * np.pi))))
        if is_binary is True:
            i0 = t <= 0.5
            t[i0] = 0
            i1 = t > 0.5
            t[i1] = 1

        u = np.zeros(np.shape(self.X))
        ipasa = r < radius
        u[ipasa] = 1

        self.u = u * t

    def laguerre_gauss_spiral(self, r0: list[floating], kind: str, n: int, l: int,
                              w0: floating, z: floating):
        """laguerre_gauss spiral

        Args:
            r0 (float, float): (x0,y0) - center of laguerre_gauss_spiral
            kind (str): 'amplitude' or 'phase'
            n (int): of spiral
            l (int): power of spiral
            w0 (float): width of spiral
            z (float): propagation distance

        Example:
            laguerre_gauss_spiral(
                r0=(0 * um, 0 * um), kind='amplitude', l=1, w0=625 * um, z=0.01 * um)
        """

        u_ilum = Scalar_source_XY(x=self.x,
                                  y=self.y,
                                  wavelength=self.wavelength)
        # Haz de Laguerre
        u_ilum.laguerre_beam(A=1, n=n, l=l, r0=r0, w0=w0, z=z, z0=0)

        # Se define el length de la espiral
        length = (self.x.max() - self.x[0]) / 2

        # Se llama a la clase scalar_masks_XY
        t1 = Scalar_mask_XY(x=self.x, y=self.y, wavelength=self.wavelength)
        # Hacemos uso de la mask circular
        t1.circle(r0=r0, radius=(length, length), angle=0 * degrees)

        # Se extrae la orientacion de la espiral
        intensity = np.angle(u_ilum.u)
        # Normalizacion
        intensity = intensity / intensity.max()

        # Uso de la mask para obtener la amplitude y la phase
        mask = np.zeros_like(intensity)
        mask[intensity > 0] = 1
        if kind == "phase":
            mask = np.exp(1.j * np.pi * mask)

        self.u = t1.u * mask

    def forked_grating(self, r0: list[floating], period: floating, l: int, alpha: int, kind: str,
                       angle: floating = 0.):
        """Forked grating: np.exp(1.j * alpha * np.cos(l * THETA - 2 * np.pi / period * (Xrot - r0[0])))

        Args:
            r0 (float, float): (x0,y0) - center of forked grating
            period (float): basic period of teh grating
            l (int): *
            alpha (int): *
            kind (str): 'amplitude' or 'phase'
            angle (float): angle of the grating in radians

        Example:
            forked_grating(r0=(0 * um, 0 * um), period=20 * \
                           um, l=2, alpha=1, angle=0 * degrees)
        """
        x0, y0 = r0

        Xrot, Yrot = self.__rotate__(angle, (x0, y0))

        THETA = np.arctan2(Xrot, Yrot)

        self.u = np.exp(1.j * alpha * np.cos(l * THETA - 2 * np.pi / period * (Xrot)))

        phase = np.angle(self.u)

        phase[phase < 0] = 0
        phase[phase > 0] = 1

        if kind == 'amplitude':
            self.u = phase
        elif kind == 'phase':
            self.u = np.exp(1.j * np.pi * phase)

    def sine_grating(self,
                     x0: float,
                     period: float,
                     amp_min: float = 0,
                     amp_max: float = 1,
                     angle: float = 0.):
        """Sinusoidal grating:  self.u = amp_min + (amp_max - amp_min) * (1 + np.cos(2 * np.pi * (Xrot - phase) / period)) / 2

        Args:
            x0 (float): phase shift
            period (float): period of the grating
            amp_min (float): minimum amplitude
            amp_max (float): maximum amplitud
            angle (float): angle of the grating in radians

        Example:
             sine_grating(period=40 * um, amp_min=0, amp_max=1,
                          x0=0 * um, angle=0 * degrees)
        """
        Xrot, Yrot = self.__rotate__(angle, (x0, 0))

        # Definicion de la sinusoidal
        self.u = amp_min + (amp_max -
                            amp_min) * (1 + np.sin(2 * np.pi *
                                                   (Xrot - x0) / period)) / 2

    def sine_edge_grating(self, r0: list[floating], period: floating, lp: floating, ap: floating,
                          phase: floating, radius: floating, is_binary: bool):
        """Generate sin grating

        Args:
            r0 (list[floating]): _description_
            period (floating): _description_
            lp (floating): _description_
            ap (floating): _description_
            phase (floating): _description_
            radius (floating): _description_
            is_binary (bool): _description_
        """
        # si solamente un numero, posiciones y radius son los mismos para ambos
        # lp longitud del period del edge,
        # ap es la amplitude del period del edge

        x0, y0 = r0
        # distance de la generatriz al eje del cono
        r = np.sqrt((self.X - x0)**2 + (self.Y - y0)**2)
        # theta = np.arctan((self.Y - y0) / (self.X - x0))
        # Region de transmitancia
        phase_shift = phase + ap * np.sin(2 * np.pi * self.Y / lp)

        t = (1 + np.sin(2 * np.pi * (self.X - phase_shift) / period)) / 2
        if is_binary:
            i0 = t <= 0.5
            t[i0] = 0
            i1 = t > 0.5
            t[i1] = 1

        u = np.zeros(np.shape(self.X))
        ipasa = r < radius
        u[ipasa] = 1

        self.u = u * t

    def ronchi_grating(self, x0: floating, period: floating, fill_factor: floating = 0.5,
                       angle: floating = 0.):
        """Amplitude binary grating with fill factor: self.u = amp_min + (amp_max - amp_min) * (1 + np.cos(2 * np.pi * (Xrot - phase) / period)) / 2

        Args:
            x0 (float):  phase shift
            period (float): period of the grating
            fill_factor (float): fill_factor
            angle (float): angle of the grating in radians

        Notes:
            Ronchi grating when fill_factor = 0.5.

            It is obtained from a sinusoidal, instead as a sum of slits, for speed.

            The equation to determine the position y0 is: y0=np.cos(np.pi*fill_factor)

        Example:
            ronchi_grating(x0=0 * um, period=40*um, fill_factor=0.5,  angle=0)
        """
        t = Scalar_mask_XY(self.x, self.y, self.wavelength)
        y0 = np.cos(np.pi * fill_factor)

        t.sine_grating(period=period,
                       amp_min=-1,
                       amp_max=1,
                       x0=x0,
                       angle=angle)

        t.u[t.u > y0] = 1
        t.u[t.u <= y0] = 0

        # # Mitad de linea blanca, mitad negra.
        # # Nos quedamos con el valor mayor (e-15) para que en ese tramo valga 1.
        # if ((t.u[0, 0] != t.u[0, -1]) and angle == 90 * degrees):
        #     #print(t.u[0].max())
        #     t.u[0] = t.u[0].max()

        # # Correction 2 (0 degrees)
        # if angle == 0 * degrees:
        #     ind = 0
        #     times = int(2 * t.x.max() / period)
        #     pixel_size = (t.x[1] - t.x[0])
        #     index = np.where(t.u[0, :] == 0)[0]
        #     distancia_minimos = int(period / pixel_size)

        #     for i in range(times - 1):
        #         D_index = index[ind + int(distancia_minimos / 2)] - index[ind]

        #         if D_index != distancia_minimos:
        #             #print('Correcion_Error del periodo')
        #             t.u[:, ind] = 1

        #         ind += int(distancia_minimos / 2)

        self.u = t.u

    def binary_grating(self,
                       x0: float,
                       period: float,
                       fill_factor: float = 0.5,
                       a_min: float = 0,
                       a_max: float = 1,
                       phase: float = 0 * degrees,
                       angle: float = 0.):
        """Binary grating (amplitude and/or phase). The minimum and maximum value of amplitude and phase can be controlled.

         Args:
            x0 (float):  phase shift
            period (float): period of the grating
            fill_factor (float): fill_factor
            a_min (float): minimum amplitude
            a_max (float): maximum amplitude
            phase (float): max phase shift in phase gratings
            angle (float): angle of the grating in radians

        Example:
            binary_grating( x0=0, period=40 * um, fill_factor=0.5,
                           a_min=0, a_max=1, phase=0 * degrees, angle=0 * degrees)
        """
        t = Scalar_mask_XY(self.x, self.y, self.wavelength)
        t.ronchi_grating(x0=x0,
                         period=period,
                         fill_factor=fill_factor,
                         angle=angle)
        amplitud = a_min + (a_max - a_min) * t.u
        self.u = amplitud * np.exp(1j * phase * t.u)

    def blazed_grating(self, period: float, phase_max: float, x0: float, angle: float = 0.):
        """Blazed grating.

         Args:
            period (float): period of the grating
            phase_max (float): maximum phase of the blazed grating
            x0 (float): initial displacement of the grating
            angle (float): angle of the grating in radians

        Example:
            blazed_grating(period=40 * um, phase_max=2*np.pi, x0, angle=0 * degrees)
        """
        k = 2 * np.pi / self.wavelength
        # Inclinacion de las franjas
        Xrot, Yrot = self.__rotate__(angle, (x0, 0))

        num_periods = (self.x[-1] - self.x[0]) / period

        # Height computation
        phase = (Xrot - x0) * phase_max * num_periods / (self.x[-1] -
                                                         self.x[0])

        # normalization between 0 and 2pi
        phase = np.remainder(phase, phase_max)
        self.u = np.exp(1j * phase)

    def grating_2D(self,
                   r0: list[floating],
                   period: float,
                   fill_factor: float,
                   a_min: float = 0,
                   a_max: float = 1.,
                   phase: float = 0,
                   angle: float = 0.):
        """2D binary grating

         Args:
            r0 (float, r0):  initial position
            period (float, float): period of the grating
            fill_factor (float): fill_factor
            a_min (float): minimum amplitude
            a_max (float): maximum amplitude
            phase (float): max phase shift in phase gratings
            angle (float): angle of the grating in radians

        Example:
            grating_2D(period=40. * um, a_min=0, a_max=1., phase=0. * \
                       np.pi / 2, x0=0, fill_factor=0.75, angle=0.0 * degrees)
        """
        if isinstance(period, (float, int)):
            period = period, period

        t1 = Scalar_mask_XY(self.x, self.y, self.wavelength)
        t2 = Scalar_mask_XY(self.x, self.y, self.wavelength)

        t1.binary_grating(r0[0] + period[0] / 8, period[0], fill_factor, 0, 1,
                          0, angle)
        t2.binary_grating(r0[1] + period[1] / 4, period[1], fill_factor, 0, 1,
                          0, angle + 90. * degrees)

        t2_grating = t1 * t2

        self.u = a_min + (a_max - a_min) * t2_grating.u
        self.u = self.u * np.exp(1j * phase * t2_grating.u)

    def grating_2D_chess(self,
                         r0: list[floating],
                         period: float,
                         fill_factor: float,
                         a_min: float = 0.,
                         a_max: float = 1.,
                         phase: float = 0.,
                         angle: floating = 0.):
        """2D binary grating as chess

         Args:
            r0 (float, r0):  initial position
            period (float): period of the grating
            fill_factor (float): fill_factor
            a_min (float): minimum amplitude
            a_max (float): maximum amplitude
            phase (float): max phase shift in phase gratings
            angle (float): angle of the grating in radians

        Example:
            grating_2D_chess(r0=(0,0), period=40. * um, fill_factor=0.75, a_min=0, a_max=1., phase=0. * \
                             np.pi / 2, angle=0.0 * degrees)
        """

        if isinstance(period, (float, int)):
            period = period, period

        t1 = Scalar_mask_XY(self.x, self.y, self.wavelength)
        t2 = Scalar_mask_XY(self.x, self.y, self.wavelength)

        t1.binary_grating(r0[0], period[0], fill_factor, 0, 1, 0, angle)
        t2.binary_grating(r0[1], period[1], fill_factor, 0, 1, 0,
                          angle + 90. * degrees)

        t2_grating = t1 * t2
        t2_grating.u = np.logical_xor(t1.u, t2.u)

        self.u = a_min + (a_max - a_min) * t2_grating.u
        self.u = self.u * np.exp(1j * phase * t2_grating.u)

    def roughness(self, t: float, s: float, refractive_index: float = -1.):
        """Generation of a rough surface. According to Ogilvy p.224

        Args:
            t (float, float): (tx, ty), correlation length of roughness
            s (float): std of heights
            refractive_index (float): refractive index, if -1 it is reflexion

        Example:
            roughness(t=(50 * um, 25 * um), s=1 * um)
        """

        h_corr = roughness_2D(self.x, self.y, t, s)

        k = 2 * np.pi / self.wavelength
        self.u = np.exp(1.j * k * (refractive_index - 1) * h_corr)
        return h_corr

    def circle_rough(self, r0: list[floating], radius: float, angle: float, sigma: float):
        """Circle with a rough edge.

        Args:
            r0 (float,float): location of center
            radius (float): radius of circle
            angle (float): when radius are not equal, axis of ellipse
            sigma  (float): std of roughness
        """

        x0, y0 = r0
        Xrot, Yrot = self.__rotate__(angle)

        u = np.zeros(np.shape(self.X))

        random_part = np.random.randn(Yrot.shape[0], Yrot.shape[1])
        ipasa = (Xrot - x0)**2 + (Yrot - y0)**2 - (radius +
                                                   sigma * random_part)**2 < 0
        u[ipasa] = 1
        self.u = u

    def ring_rough(self, r0: list[floating], radius1: float, radius2: float, angle: float, sigma: float):
        """Ring with a rough edge

        Args:
            r0 (float,float): location of center
            radius1 (float): inner radius
            radius2 (float): outer radius
            angle (float): when radius are not equal, axis of ellipse
            sigma  (float): std of roughness
        """

        ring1 = Scalar_mask_XY(self.x, self.y, self.wavelength)
        ring2 = Scalar_mask_XY(self.x, self.y, self.wavelength)
        ring1.circle_rough(r0, radius1, angle, sigma)
        ring2.circle_rough(r0, radius2, angle, sigma)

        # Al restar ring2.u-ring1.u se logra la transmitancia en el interior
        self.u = ring2.u - ring1.u

    def fresnel_lens_rough(self, r0: list[floating], radius: float, focal, angle: float, sigma: float):
        """Ring with a rough edge

        Args:
            r0 (float,float): location of center
            radius (float): maximum radius of mask
            focal (float): outer radius
            angle (float): when radius are not equal, axis of ellipse
            sigma  (float): std of roughness
        """
        lens = Scalar_mask_XY(self.x, self.y, self.wavelength)
        ring = Scalar_mask_XY(self.x, self.y, self.wavelength)

        R0 = np.sqrt(self.wavelength * focal)
        num_rings = int(round((radius / R0)**2))

        radius_0 = np.sqrt(self.wavelength * focal * 4) / 2
        ring.circle_rough(r0, radius_0, angle, sigma)
        lens.u = lens.u + ring.u

        for m in range(3, num_rings + 2, 2):
            inner_radius = np.sqrt((m - 1) * self.wavelength * focal)
            outer_radius = np.sqrt(m * self.wavelength * focal)
            ring.ring_rough(r0,
                            inner_radius,
                            outer_radius,
                            angle=angle,
                            sigma=sigma)
            lens.u = lens.u + ring.u
        self.u = lens.u

    def super_ellipse(self, r0: list[floating], radius: float, n: list[int, int] = (2, 2),
                      angle: float = 0.):
        """Super_ellipse. Abs((Xrot - x0) / radiusx)^n1 + Abs()(Yrot - y0) / radiusy)=n2

        Args:
            r0 (float, float): center of super_ellipse
            radius (float, float): radius of the super_ellipse
            n (float, float) =  degrees of freedom of the next equation, n = (n1, n2)
            angle (float): angle of rotation in radians

        Note:
            n1 = n2 = 1: for a square
            n1 = n2 = 2: for a circle
            n1 = n2 = 0.5: for a superellipse

        References:
            https://en.wikipedia.org/wiki/Superellipse


        Example:
            super_ellipse(r0=(0 * um, 0 * um), radius=(250 * \
                          um, 125 * um), angle=0 * degrees)
        """

        if isinstance(r0, (float, int)):
            x0, y0 = (r0, r0)
        else:
            x0, y0 = r0

        if isinstance(n, (int, float)):
            nx, ny = (n, n)
        else:
            nx, ny = n

        assert nx > 0 and ny > 0

        if isinstance(radius, (float, int)):
            radiusx, radiusy = (radius, radius)
        else:
            radiusx, radiusy = radius

        # Rotation of the super-ellipse
        Xrot, Yrot = self.__rotate__(angle, (x0, y0))

        # Definition of transmittance
        u = np.zeros_like(self.X)
        ipasa = np.abs((Xrot) / radiusx)**nx + np.abs((Yrot) / radiusy)**ny < 1
        u[ipasa] = 1
        self.u = u

    def superformula(self, r0: list[floating], radius: float, n: list[int, int, int],
                     m: float, angle: float = 0.):
        """superformula. Abs((Xrot - x0) / radiusx)^n1 + Abs()(Yrot - y0) / radiusy)=n2

        Args:
            r0 (float, float): center of super_ellipse
            radius (float, float): radius of the super_ellipse
            n (float, float, float):  n1, n2, n3 parameters
            m (float): num of petals
            angle (float): angle of rotation in radians


        Note:
            n1 = n2 = 1: for a square
            n1 = n2 = 2: for a circle
            n1 = n2 = 0.5: for a superellipse

        References:
            Gielis, J. "A Generic Geometric Transformation that Unifies a Wide Range of Natural and Abstract Shapes." Amer. J. Botany 90, 333-338, 2003.
            https://mathworld.wolfram.com/Superellipse.html

        Example:
            superformula(r0=(0, 0),  radius=(1.5 * mm, 1.5 * mm), n=(1, 1, 1), m=8, angle=0 * degrees)       
        """

        if isinstance(r0, (float, int)):
            x0, y0 = (r0, r0)
        else:
            x0, y0 = r0

        n1, n2, n3 = n

        if isinstance(radius, (float, int)):
            radiusx, radiusy = (radius, radius)
        else:
            radiusx, radiusy = radius

        # Rotation of the super-ellipse
        Xrot, Yrot = self.__rotate__(angle, (x0, y0))

        R = np.sqrt(Xrot**2 + Yrot**2)
        Theta = np.arctan2(Yrot, Xrot)

        # Definition of transmittance
        u = np.zeros_like(self.u)

        factor = max(radiusx, radiusy)

        term1 = np.abs(np.cos(0.25 * m * Theta) / (radiusx / factor))**n2
        term2 = np.abs(np.sin(0.25 * m * Theta) / (radiusy / factor))**n3
        r_theta = (term1 + term2)**(-1 / n1) * factor

        ipasa = R < r_theta

        u[ipasa] = 1
        self.u = u

    def elliptical_phase(self, f1, f2, angle: float):
        """Elliptical phase

        Args:
            f1 (float): focal f1
            f2 (float): focal f2
            angle (float): angle
        """

        k = 2 * np.pi / self.wavelength

        Xrot, Yrot = self.__rotate__(angle)

        phase = k * (Xrot**2 / (2 * f1) + Yrot**2 / (2 * f2))

        self.u = np.exp(1j * phase)

    def sinusoidal_slit(self,
                        size: floating,
                        x0: floating,
                        amplitude: floating,
                        phase: floating,
                        period: floating,
                        angle: floating = 0.):
        """
        This function will create a sinusoidal wave-like slit.

        Args:
            x0 (float): center of slit
            size (float): size of slit
            amplitude (float, float): Phase between the wave-like borders of the slit.
            phase (float): Phase between the wave-like borders of the slit
            period (float): wavelength of the wave-like border of the slit
            angle (float): Angle to be rotated the sinusoidal slit

        Example:
            sinusoidal_slit(y0=(10 * um, -10 * um), amplitude=(10 * um, 20 * um),
                            phase=0 * degrees, angle=0 * degrees, period=(50 * um, 35 * um))
        """

        if isinstance(amplitude, (int, float)):
            amplitude1, amplitude2 = (amplitude, amplitude)
        else:
            amplitude1, amplitude2 = amplitude

        if isinstance(period, (int, float)):
            period1, period2 = (period, period)
        else:
            period1, period2 = period

        assert amplitude1 > 0 and amplitude2 > 0 and period1 > 0 and period2 > 0

        Xrot, Yrot = self.__rotate__(angle, (x0, 0))

        u = np.zeros_like(self.X)
        X_sin1 = +size / 2 + amplitude1 * np.sin(2 * np.pi * Yrot / period1)
        X_sin2 = -size / 2 + amplitude2 * np.sin(2 * np.pi * Yrot / period2 +
                                                 phase)
        ipasa_1 = (X_sin1 > Xrot) & (X_sin2 < Xrot)
        u[ipasa_1] = 1
        self.u = u

    def crossed_slits(self, r0: list[floating], slope: floating, angle: floating = 0.):
        """This function will create a crossed slit mask.

        Args:
            r0 (float, float): center of the crossed slit
            slope (float, float): slope of the slit
            angle (float): Angle of rotation of the slit

        Example:
            crossed_slits(r0 = (-10 * um, 20 * um),  slope = 2.5, angle = 30 * degrees)
        """
        if isinstance(slope, (float, int)):
            slope_x, slope_y = (slope, slope)
        else:
            slope_x, slope_y = slope

        if isinstance(r0, (float, int)):
            x0, y0 = (r0, r0)
        else:
            x0, y0 = r0

        # Rotation of the crossed slits
        Xrot, Yrot = self.__rotate__(angle, (x0, y0))

        u = np.zeros_like(self.X)
        Y1 = slope_x * np.abs(Xrot)  # + y0
        Y2 = slope_y * np.abs(Xrot)  # + y0

        if (slope_x > 0) and (slope_y < 0):
            ipasa = (Yrot > Y1) | (Yrot < Y2)
        elif (slope_x < 0) and (slope_y > 0):
            ipasa = (Yrot < Y1) | (Yrot > Y2)
        elif (slope_x < 0) and (slope_y < 0):
            Y2 = -Y2 + 2 * y0
            ipasa = (Yrot < Y1) | (Yrot > Y2)
        else:
            Y2 = -Y2 + 2 * y0
            ipasa = (Yrot > Y1) | (Yrot < Y2)

        u[ipasa] = 1
        self.u = u

    def hermite_gauss_binary(self, r0: list[floating], w0: list[floating], n: int, m: int):
        """Binary phase mask to generate an Hermite Gauss beam.

        Args:
            r0 (float, float): (x,y) position of source.
            w0 (float, float): width of the beam.
            n (int): order in x.
            m (int): order in y.

        Example:
             hermite_gauss_binary(r0=(0,0), w0=(100*um, 50*um), n=2, m=3)
        """
        # Prepare space
        X = self.X - r0[0]
        Y = self.Y - r0[1]
        r2 = np.sqrt(2)
        wx, wy = w0

        # Calculate amplitude
        E = eval_hermite(n, r2 * X / wx) * eval_hermite(m, r2 * Y / wy)
        phase = np.pi * (E > 0)

        self.u = np.exp(1j * phase)

    def laguerre_gauss_binary(self, r0: list[floating], w0: list[floating], n: floating, l: floating):
        """Binary phase mask to generate an Hermite Gauss beam.

        Args:
            r0 (float, float): (x,y) position of source.
            w0 (float, float): width of the beam.
            n (int): radial order.
            l (int): angular order.

        Example:
             laguerre_gauss_binary(r0=(0,0), w0=1*um, n=0, l=0)
        """
        # Prepare space
        X = self.X - r0[0]
        Y = self.Y - r0[1]
        Ro2 = X**2 + Y**2
        Th = np.arctan2(Y, X)

        # Calculate amplitude
        E = laguerre_polynomial_nk(2 * Ro2 / w0**2, n, l)
        phase = np.pi * (E > 0)

        self.u = np.exp(1j * (phase + l * Th))
<|MERGE_RESOLUTION|>--- conflicted
+++ resolved
@@ -1,2585 +1,2580 @@
-# !/usr/bin/env python3
-
-"""
-This module generates Scalar_mask_XY class for definingn masks. Its parent is Scalar_field_X.
-
-The main atributes are:
-    * self.x - x positions of the field
-    * self.z - z positions of the field
-    * self.u - field XZ
-    * self.n - refractive index XZ
-    * self.wavelength - wavelength of the incident field. The field is monochromatic
-
-The magnitude is related to microns: `micron = 1.`
-
-*Class for unidimensional scalar masks*
-
-*Functions*
-    * set_amplitude, set_phase
-    * binarize, two_levels, gray_scale
-    * a_dataMatrix
-    * area
-    * save_mask
-    * inverse_amplitude, inverse_phase
-    * widen
-    * image
-    * point_maks, slit, double_slit, square, circle, super_gauss, square_circle, ring, cross
-    * mask_from_function
-    * prism, lens, lens_spherical, aspheric, fresnel_lens
-    * sine_grating, sine_edge_grating ronchi_grating, binary_grating, blazed_grating, forked_grating, grating2D, grating_2D_chess
-    * axicon, axicon_binary, biprism_fresnel,
-    * radial_grating, angular_grating, hyperbolic_grating, archimedes_spiral, laguerre_gauss_spiral
-    * hammer
-    * roughness, circle_rough, ring_rough, fresnel_lens_rough,
-"""
-
-import matplotlib.figure as mpfig
-import matplotlib.image as mpimg
-from diffractio.utils_math import cart2pol
-
-from PIL import Image
-from scipy.signal import fftconvolve
-from scipy.special import eval_hermite
-import matplotlib.path as mpath
-
-from .utils_typing import npt, Any, NDArray, floating, NDArrayFloat, NDArrayComplex
-
-
-from . import degrees, np, plt, sp, um
-from .scalar_fields_XY import Scalar_field_XY
-from .scalar_sources_XY import Scalar_source_XY
-from .utils_math import (fft_convolution2d, laguerre_polynomial_nk, nearest,
-                         nearest2)
-<<<<<<< HEAD
-from .utils_optics import roughness_2D
-from .utils_dxf import load_dxf
-
-=======
-from .utils_optics import roughness_1D, roughness_2D
->>>>>>> 1bbcc00d
-
-class Scalar_mask_XY(Scalar_field_XY):
-    """Class for working with XY scalar masks.
-
-    Args:
-        x (numpy.array): linear array with equidistant positions. The number of data is preferibly :math:`2^n`
-        y (numpy.array): linear array with equidistant positions for y values
-        wavelength (float): wavelength of the incident field
-        info (str): String with info about the simulation
-
-    Attributes:
-        self.x (numpy.array): linear array with equidistant positions. The number of data is preferibly :math:`2^n` .
-        self.y (numpy.array): linear array wit equidistant positions for y values
-        self.wavelength (float): wavelength of the incident field.
-        self.u (numpy.array): (x,z) complex field
-        self.info (str): String with info about the simulation
-    """
-
-    def __init__(self, x: NDArrayFloat | None = None, y: NDArrayFloat | None = None,
-                 wavelength: float | None = None, info: str = ""):
-
-        super().__init__(x, y, wavelength, info)
-        self.type = 'Scalar_mask_XY'
-
-    def set_amplitude(self, q: bool = True, positive: bool = False, amp_min: floating = 0.,
-                      amp_max: floating = 1.):
-        """ TODO:
-        makes that the mask has only amplitude.
-
-        Args:
-            q (int): 0 - amplitude as it is and phase is removed. 1 - take phase and convert to amplitude
-
-            positive (int): 0 - value may be positive or negative. 1 - value is only positive
-        """
-
-        amplitude = np.abs(self.u)
-        phase = np.angle(self.u)
-
-        if q == False:
-            if positive is False:
-                self.u = amp_min + (amp_max -
-                                    amp_min) * amplitude * np.sign(phase)
-            elif positive is True:
-                self.u = amp_min + (amp_max - amp_min) * amplitude
-        else:
-            if positive is False:
-                self.u = amp_min + (amp_max - amp_min) * phase
-            elif positive is True:
-                self.u = amp_min + (amp_max - amp_min) * np.abs(phase)
-
-        # hay que terminar
-
-    def set_phase(self, q: bool = True, phase_min: floating = 0., phase_max: floating = np.pi):
-        """Makes the mask as phase,
-            q=0: Pass amplitude to 1.
-            q=1: amplitude pass to phase
-        """
-
-        amplitude = np.abs(self.u)
-        phase = np.angle(self.u)
-
-        if q == 0:
-            self.u = np.exp(1.j * phase)
-        if q == 1:
-            self.u = np.exp(1.j * (phase_min +
-                                   (phase_max - phase_min) * amplitude))
-
-    def area(self, percentage: floating):
-        """Computes area where mask is not 0
-
-        Args:
-            percentage_maximum (float): percentage from maximum intensity to compute
-
-        Returns:
-            float: area (in um**2)
-
-        Example:
-            area(percentage=0.001)
-        """
-
-        intensity = np.abs(self.u)**2
-        max_intensity = intensity.max()
-        num_pixels_1 = sum(sum(intensity > max_intensity * percentage))
-        num_pixels = len(self.x) * len(self.y)
-        delta_x = self.x[1] - self.x[0]
-        delta_y = self.y[1] - self.y[0]
-
-        return (num_pixels_1 / num_pixels) * (delta_x * delta_y)
-
-    def inverse_amplitude(self, new_field: bool = False):
-        """Inverts the amplitude of the mask, phase is equal as initial
-
-        Args:
-            new_field (bool): If True it returns a Scalar_mask_XY object, else, it modifies the existing object
-
-
-        Returns:
-            Scalar_mask_XY:  If new_field is True, it returns a Scalar_mask_XY object.
-        """
-
-        amplitude = np.abs(self.u)
-        phase = np.angle(self.u)
-
-        new_amplitude = (1 - amplitude) * np.exp(1.j * phase)
-
-        if new_field is False:
-            self.u = new_amplitude
-        else:
-            new = Scalar_mask_XY(self.x, self.y, self.wavelength)
-            new.u = new_amplitude
-            return new
-
-    def inverse_phase(self, new_field: bool = False):
-        """Inverts the phase of the mask, amplitude is equal as initial
-
-        Args:
-            new_field (bool): If True it returns a Scalar_mask_XY object, else, it modifies the existing object
-
-
-        Returns:
-            Scalar_mask_XY:  If new_field is True, it returns a Scalar_mask_XY object.
-        """
-
-        amplitude = np.abs(self.u)
-        phase = np.angle(self.u)
-
-        new_amplitude = amplitude * np.exp(-1.j * phase)
-
-        if new_field is False:
-            self.u = new_amplitude
-        else:
-            new = Scalar_mask_XY(self.x, self.y, self.wavelength)
-            new.u = new_amplitude
-            return new
-
-    def filter(self, mask, new_field: bool = True, binarize=False, normalize: bool = False):
-        """Widens a field using a mask
-
-        Args:
-            mask (diffractio.Scalar_mask_XY): filter
-            new_field (bool): If True, develope new Field
-            binarize (bool, float): If False nothing, else binarize in level
-            normalize (bool): If True divides the mask by sum.
-        """
-
-        f1 = np.abs(mask.u)
-
-        if normalize is True:
-            f1 = f1 / f1.sum()
-
-        covolved_image = fft_convolution2d(f1, np.abs(self.u))
-        if binarize is not False:
-            covolved_image[covolved_image > binarize] = 1
-            covolved_image[covolved_image <= binarize] = 0
-
-        if new_field is True:
-            new = Scalar_field_XY(self.x, self.y, self.wavelength)
-            new.u = covolved_image
-            return new
-        else:
-            self.u = covolved_image
-
-    def widen(self, radius: float, new_field: bool = True, binarize=True):
-        """Widens a mask using a convolution of a certain radius
-
-        Args:
-            radius (float): radius of convolution
-            new_field (bool): returns a new XY field
-            binarize (bool): binarizes result.
-        """
-
-        filter = Scalar_mask_XY(self.x, self.y, self.wavelength)
-        filter.circle(r0=(0 * um, 0 * um), radius=radius, angle=0 * degrees)
-
-        image = np.abs(self.u)
-        filtrado = np.abs(filter.u) / np.abs(filter.u.sum())
-
-        covolved_image = fft_convolution2d(image, filtrado)
-        minimum = 0.01 * covolved_image.max()
-
-        if binarize is True:
-            covolved_image[covolved_image > minimum] = 1
-            covolved_image[covolved_image <= minimum] = 0
-        else:
-            covolved_image = covolved_image / covolved_image.max()
-
-        if new_field is True:
-            filter.u = covolved_image
-            return filter
-        else:
-            self.u = covolved_image
-
-    # __MASKS____________________________________________
-
-    def extrude_mask_x(self, mask_X, y0: float = None, y1: float = None, kind: str = 'unique',
-                       normalize: bool = None):
-        """
-        Converts a Scalar_mask_X in volumetric between z0 and z1 by growing between these two planes
-        Args:
-            mask_X (Scalar_mask_X): an amplitude mask of type Scalar_mask_X.
-            y0 (float): initial  position of mask
-            y1 (float): final position of mask
-            kind (str): 'superpose', 'unique'
-            normalize (str): if 'cut' (>1 -> 1), 'normalize', None
-        """
-
-        if y0 is None:
-            y0 = self.y[0]
-        if y1 is None:
-            y1 = self.y[-1]
-
-        iy0, _, _ = nearest(vector=self.y, number=y0)
-        iy1, _, _ = nearest(vector=self.y, number=y1)
-
-        for i, index in enumerate(range(iy0, iy1)):
-            if kind == 'unique':
-                self.u[index, :] = mask_X.u
-            elif kind == 'superpose':
-                self.u[index, :] = self.u[index, :] + mask_X.u
-
-        if normalize == 'cut':
-            self.u[self.u > 1] = 1
-        elif normalize == 'normalize':
-            maximum = np.abs(self.u.max())
-            self.u = self.u / maximum
-
-    def mask_from_function(self, r0: floating | list, index: floating, f1, f2, radius: floating = 0,
-                           v_globals: dict = {}):
-        """ phase mask defined between 2 surfaces $f_1$ and $f_2$:  $h(x,y)=f_2(x,y)-f_1(x,y)$
-
-        Args:
-            r0 (float, float): center of cross
-            index (float): refractive index
-            f1 (str): function for first surface
-            f2 (str): function for second surface
-            radius (float, float) or (float): size of mask
-            v_globals (dict): dictionary with globals
-            mask (bool): If True applies mask
-        """
-
-        if isinstance(radius, (float, int, complex)):
-            radius = (radius, radius)
-
-        k = 2 * np.pi / self.wavelength
-
-        if radius[0] > 0:
-            amplitude = Scalar_mask_XY(self.x, self.y, self.wavelength)
-            amplitude.circle(r0, radius, 0 * degrees)
-            t = amplitude.u
-        else:
-            t = 1
-
-        v_locals = {'self': self, 'sp': sp, 'degrees': degrees}
-
-        F2 = eval(f2, v_globals, v_locals)
-        F1 = eval(f1, v_globals, v_locals)
-        self.u = t * np.exp(1.j * k * (index - 1) * (F2 - F1))
-        self.u[t == 0] = 0
-
-    def image(self,
-              filename: str = '',
-              channel: int = 0,
-              normalize: bool = True,
-              lengthImage: bool = False,
-              invert: bool = False,
-              angle: floating = 0):
-        """Converts an image file XY mask. If the image is color, we get the first Red frame
-
-        Args:
-            filename (str): filename of the image
-            channel (int): number of channel RGB to get the image
-            normalize (bool): if True normalizes the image
-            lengthImage (bool, int): If False does nothing, if number resize image
-            invert (bool): if True the image is inverted
-            angle (float): rotates image a certain angle
-
-        Returns
-            str: filename
-    """
-
-        # Abre image (no la muestra)
-        im = Image.open(filename)
-
-        # Image traspuesta
-        im = im.transpose(1)
-        # Extrae sus components de color en varios canales
-        colores = im.split()
-
-        # Seleccionamos un channel de color
-        image = colores[channel]
-
-        # data = image.getdata()
-
-        # Reajuste del length manteniendo la relacion de aspecto
-        if lengthImage is False:
-            length = self.u.shape
-            image = image.resize(length)
-
-        if lengthImage is True:
-            length = im.size
-            self.x = np.linspace(self.x[0], self.x[-1], length[0])
-            self.y = np.linspace(self.y[0], self.y[-1], length[1])
-            self.X, self.Y = np.meshgrid(self.x, self.y)
-
-        # Rotacion de la image
-        if angle != 0:
-            image = image.rotate(angle)
-
-        data = np.array(image)
-        # Inversion de color
-        if invert is True:
-            data = data.max() - data
-
-        # Normalizacion de la intensity
-        if normalize is True:
-            data = (data - data.min()) / (data.max() - data.min())
-
-        self.u = data
-        return filename
-
-    def dxf(self, filename_dxf: str, num_pixels: list[int, int] | None = None,
-            extent: list[float] | None = None, units: str = 'um', invert: bool = False,
-            verbose: bool = False):
-        """Loads a dxf file. Internally it has the extension of the drawing, so it is not required to generate x,y spaces. It is possible with extent, but then the file is scaled. Warning: Dxf files are usually in mm. and diffractio works in um. To generate .u, a temporal .png file is generated. 
-        If x and y arrays are given, then num_pixels and extent are not used.
-
-        msp.units = 13 # 0 - sin ,  4 mm,   12 nm,  13 um,
-
-
-        Args:
-            filename_dxf (str): DXF filename .dxf
-            num_pixels (list[int, int] | None, optional): If . Defaults to None.
-            extent (_type_, optional): _description_. Defaults to None.
-            units (str, optional): _description_. Defaults to 'mm'.
-            invert (bool, optional): _description_. Defaults to False.
-            verbose (bool, optional): _description_. Defaults to True.
-        """
-
-        if self.x is not None:
-            num_pixels = len(self.x), len(self.y)
-
-        image_new, p_min, p_max, msp = load_dxf(filename_dxf, num_pixels, verbose)
-        image_new = np.flipud(image_new)
-
-        if units == 'mm':
-            p_min = p_min*1000
-            p_max = p_max*1000
-        elif units == 'inches':
-            p_min = p_min*25400
-            p_max = p_max*25400
-
-        if self.x is None:
-            if extent is None:
-                self.x = np.linspace(p_min[0], p_max[0], num_pixels[0])
-                self.y = np.linspace(p_min[1], p_max[1], num_pixels[1])
-                self.X, self.Y = np.meshgrid(self.x, self.y)
-                self.u = np.zeros_like(self.X, dtype=complex)
-            else:
-                self.x = np.linspace(extent[0], extent[1], num_pixels[0])
-                self.y = np.linspace(extent[2], extent[3], num_pixels[1])
-                self.X, self.Y = np.meshgrid(self.x, self.y)
-                self.u = np.zeros_like(self.X, dtype=complex)
-        if invert is True:
-            image_new = 1-image_new
-
-        self.u = image_new
-
-    def repeat_structure(self,
-                         num_repetitions: int,
-                         position: str = 'center',
-                         new_field: bool = True):
-        """Repeat the structure (n x m) times.
-
-        Args:
-            num_repetitions (int, int): Number of repetitions of the mask
-            position (string or number,number): 'center', 'previous' or initial position. Initial x
-            new_field (bool): If True, a new mask is produced, else, the mask is modified.
-
-        """
-
-        u0 = self.u
-        x0 = self.x
-        y0 = self.y
-        wavelength = self.wavelength
-
-        u_new = np.tile(u0, (num_repetitions[1], num_repetitions[0]))
-
-        x_min = x0[0]
-        x_max = x0[-1]
-        # dx = x0[1] - x0[0]
-
-        y_min = y0[0]
-        y_max = y0[-1]
-        # dy = y0[1] - y0[0]
-
-        x_new = np.linspace(num_repetitions[0] * x_min,
-                            num_repetitions[0] * x_max,
-                            num_repetitions[0] * len(x0))
-        y_new = np.linspace(num_repetitions[1] * y_min,
-                            num_repetitions[1] * y_max,
-                            num_repetitions[1] * len(y0))
-
-        center_x = (x_new[-1] + x_new[0]) / 2
-        center_y = (y_new[-1] + y_new[0]) / 2
-
-        if position == 'center':
-            x_new = x_new - center_x
-            y_new = y_new - center_y
-
-        elif position == 'previous':
-            x_new = x_new - x_new[0] + x0[0]
-            y_new = y_new - y_new[0] + y0[0]
-
-        elif isinstance(position, np.array):
-            x_new = x_new - x_new[0] + position[0]
-            y_new = y_new - y_new[0] + position[1]
-
-        if new_field is True:
-            t_new = Scalar_mask_XY(x=x_new, y=y_new, wavelength=wavelength)
-            t_new.u = u_new
-
-            return t_new
-
-        else:
-            self.u = u_new
-            self.x = x_new
-            self.y = y_new
-
-    def masks_to_positions(self, pos: list[floating] | NDArrayFloat, new_field: bool = True,
-                           binarize: bool = False, normalize: bool = False):
-        """
-        Place a certain mask on several positions.
-
-        Args:
-        pos (float, float) or (np.array, np.array): (x,y) point or points where mask is placed.
-        new_field (bool): If True, a new mask is produced, else, the mask is modified. Default: True.
-        binarize (bool, float): If False nothing, else binarize in level. Default: False.
-        normalize (bool): If True divides the mask by sum. Default: False.
-
-        Example:
-            masks_to_positions(np.array([[0,100,100],[0,-100,100]]),new_field=True)
-        """
-
-        lens_array = Scalar_mask_XY(self.x, self.y, self.wavelength)
-        lens_array.dots(r0=pos)
-
-        f1 = self.u
-
-        if normalize is True:
-            f1 = f1 / f1.sum()
-
-        covolved_image = fft_convolution2d(f1, lens_array.u)
-
-        if binarize is not False:
-            covolved_image[covolved_image > binarize] = 1
-            covolved_image[covolved_image <= binarize] = 0
-
-        if new_field is True:
-            new = Scalar_field_XY(self.x, self.y, self.wavelength)
-            new.u = covolved_image
-            return new
-        else:
-            self.u = covolved_image
-
-    def polygon(self, vertices: NDArrayFloat):
-        """Draws a polygon with the vertices given in a Nx2 numpy array.
-
-        Args:
-            vertices (np.array): Nx2 array with the x,y positions of the vertices.
-
-        Example:
-            x0 = np.linspace(-3 * mm, 3 * mm, 512)
-            y0 = np.linspace(-3 * mm, 3 * mm, 512)
-            wavelength = 0.6328 *um
-            vertices = np.array([(0 * mm, 0 * mm), (2 * mm, 0 * mm), (2 * mm, 1 * mm),(0 * mm, 1 * mm)])
-            t = Scalar_mask_XY(x0, y0, wavelength)
-            t.polygon(vertices)
-            t.draw()
-        """
-
-        num_x, num_y = self.u.shape
-
-        verticesx, _, _ = nearest2(self.y, vertices[:, 1])
-        verticesy, _, _ = nearest2(self.x, vertices[:, 0])
-
-        i_vertices = np.column_stack((verticesx, verticesy))
-
-        # Create the coordinates of the matrix
-        coordinates = np.column_stack(
-            (np.repeat(np.arange(num_x),
-                       num_y), np.tile(np.arange(num_y), num_x)))
-
-        # Create the Path object of the polygon
-        path = mpath.Path(i_vertices)
-
-        # Verificar si cada punto de la matriz está dentro del polígono
-        in_polygon = path.contains_points(coordinates)
-
-        # Check if each point in the array is inside the polygon
-        self.u[in_polygon.reshape((num_x, num_y))] = 1
-
-    def regular_polygon(self, num_vertices: int, radius: floating, angle: floating = 0.):
-        """Generates a regular polygon.
-
-        Args:
-            num_vertices (int): num_vertices
-            radius (float): external radius
-            angle (float): angle of rotation
-
-        Returns:
-            vertices (np.array): position of vertices
-
-        """
-
-        i_vertices = np.array(range(num_vertices + 1))
-        angles = 2 * np.pi * i_vertices / num_vertices
-
-        x_vertices = radius * np.cos(angles - angle + 90 * degrees)
-        y_vertices = radius * np.sin(angles - angle + 90 * degrees)
-
-        vertices = np.column_stack((x_vertices, y_vertices))
-
-        self.polygon(vertices)
-
-        return vertices
-
-    def star(self, num_peaks: int, radii: list[floating], angle: floating = 0.):
-        """Generates a regular polygon
-
-        Args:
-            num_peaks (int): number of peaks.
-            radii (float, float): external radius
-            angle (float): angle of rotation
-
-        Returns:
-            vertices (np.array): position of vertices
-
-        Example:
-            x0 = np.linspace(-3 * mm, 3 * mm, 512)
-            y0 = np.linspace(-3 * mm, 3 * mm, 512)
-            wavelength = 0.6328 *um
-            t = Scalar_mask_XY(x0, y0, wavelength)
-            vertices = t.stars(5, (2*mm,1*mm), 0*degrees)
-            t.draw()
-
-        """
-        radii = np.array(radii)
-
-        i_vertices = np.array(range(num_peaks))
-        angles = 2 * np.pi * i_vertices / num_peaks
-
-        phase_shift = 2 * np.pi / (2 * num_peaks)
-
-        x_vertices_max = radii[0] * np.cos(angles - angle + 90 * degrees)
-        y_vertices_max = radii[0] * np.sin(angles - angle + 90 * degrees)
-        vertices_max = np.column_stack((x_vertices_max, y_vertices_max))
-
-        x_vertices_min = radii[1] * np.cos(angles - angle + phase_shift +
-                                           90 * degrees)
-        y_vertices_min = radii[1] * np.sin(angles - angle + phase_shift +
-                                           90 * degrees)
-        vertices_min = np.column_stack((x_vertices_min, y_vertices_min))
-
-        # Find the maximum number of rows between both matrices
-        max_num_rows = 2 * num_peaks
-
-        # Create an empty interleaved matrix with twice the number of rows
-        interleaved_matrix = np.empty((max_num_rows, 2))
-
-        # Interleave the rows from both matrices
-        interleaved_matrix[:max_num_rows:2] = vertices_max
-        interleaved_matrix[1:max_num_rows:2] = vertices_min
-
-        self.polygon(interleaved_matrix)
-
-        return interleaved_matrix
-
-    def triangle(self, r0: list[floating], slope: floating, height: floating, angle: floating):
-        """Create a triangle mask. It uses the equation of a straight line: y = -slope * (x - x0) + y0
-
-        Args:
-            r0 (float, float): Coordinates of the top corner of the triangle
-            slope (float): Slope if the equation above
-            height (float): Distance between the top corner of the triangle and the basis of the triangle
-            angle (float): Angle of rotation of the triangle
-        """
-        if isinstance(r0, (float, int)):
-            x0, y0 = (r0, r0)
-        elif r0 is None:
-            x0 = 0 * um
-            y0 = height / 2
-        else:
-            x0, y0 = r0
-
-        # Rotation of the super-ellipse
-        Xrot, Yrot = self.__rotate__(angle)
-
-        Y = -slope * np.abs(Xrot - x0) + y0
-        u = np.zeros_like(self.X)
-
-        ipasa = (Yrot < Y) & (Yrot > y0 - height)
-        u[ipasa] = 1
-        u[u > 1] = 1
-        self.u = u
-
-    def photon_sieve(self, t1, r0: list[floating], top_one: bool = True):
-        """Generates a matrix of shapes given in t1.
-
-        Args:
-            t1 (Scalar_mask_XY): Mask of the desired figure to be drawn
-            r0 (float, float) or (np.array, np.array): (x,y) point or points where mask is 1
-            top_one (bool): If True, max(mask) = 1
-
-        Returns:
-            (int): number of points in the mask
-        """
-        r0 = np.array(r0)
-        x0 = r0[:, 0]
-        y0 = r0[:, 1]
-        u = np.zeros_like(self.X)
-        uj = np.zeros_like(self.X)
-
-        if type(r0[0]) in (int, float):
-            i_x0, _, _ = nearest(self.x, x0)
-            i_y0, _, _ = nearest(self.y, y0)
-            u[i_x0, i_y0] = 1
-        else:
-            i_x0s, _, _ = nearest2(self.x, x0)
-            i_y0s, _, _ = nearest2(self.y, y0)
-
-        for i, x_i in enumerate(x0):
-            y_j = y0[i]
-            i_xcercano, _, _ = nearest(self.x, x_i)
-            j_ycercano, _, _ = nearest(self.y, y_j)
-            if x_i < self.x.max() and x_i > self.x.min() and y_j < self.y.max(
-            ) and y_j > self.y.min():
-                uj[i_xcercano, j_ycercano] = 1
-        num_points = int(uj.sum())
-        u = fftconvolve(uj, t1.u, mode='same')
-        if top_one:
-            A = np.abs(u)
-            phase = np.angle(u)
-            A[A > 1] = 1
-            u = A * np.exp(1j * phase)
-            # u[u > 1] = 1
-        self.u = u
-        return num_points
-
-    def insert_array_masks(self, t1, space: list[floating], margin: list[floating] | floating = 0,
-                           angle: floating = 0 * degrees):
-        """Generates a matrix of shapes given in t1.
-
-        Args:
-            t1 (Scalar_mask_XY): Mask of the desired figure to be drawn
-            space (float, float) or (float): spaces between figures.
-            margin (float, float) or (float): extra space outside the mask
-            angle (float): Angle to rotate the matrix of circles
-
-        Returns:
-            (int): number of points in the mask
-
-        Example:
-
-            A = Scalar_mask_XY(x, y, wavelength)
-
-            A.ring(r0, radius1, radius2, angle)
-
-            insert_array_masks(t1 = A, space = 50 * um, angle = 0 * degrees)
-        """
-
-        if isinstance(space, (int, float)):
-            delta_x, delta_y = (space, space)
-        else:
-            delta_x, delta_y = space
-
-        if isinstance(margin, (float, int)):
-            margin_x, margin_y = (margin, margin)
-        else:
-            margin_x, margin_y = margin
-
-        assert delta_x > 0 and delta_y > 0
-
-        uj = np.zeros_like(self.X)
-
-        X = margin_x + np.arange(self.x.min(), self.x.max() + delta_x, delta_x)
-        Y = margin_y + np.arange(self.y.min(), self.y.max() + delta_y, delta_y)
-        for i, x_i in enumerate(X):
-            i_xcercano, _, _ = nearest(self.x, x_i)
-            for j, y_j in enumerate(Y):
-                j_ycercano, _, _ = nearest(self.y, y_j)
-                if x_i < self.x.max() and x_i > self.x.min(
-                ) and y_j < self.y.max() and y_j > self.y.min():
-                    uj[i_xcercano, j_ycercano] = 1
-        num_points = int(uj.sum())
-        u = fftconvolve(uj, t1.u, mode='same')
-        u[u > 1] = 1
-        self.u = u
-        return num_points
-
-    def dots(self, r0: list[floating]):
-        """Generates 1 or several point masks at positions r0
-
-        Args:
-            r0 (float, float) or (np.array, np.array): (x,y) point or points where mask is 1
-
-        """
-        x0, y0 = r0
-        u = np.zeros_like(self.X)
-
-        if type(r0[0]) in (int, float):
-            i_x0, _, _ = nearest(self.x, x0)
-            i_y0, _, _ = nearest(self.y, y0)
-            u[i_y0, i_x0] = 1
-        else:
-            i_x0s, _, _ = nearest2(self.x, x0)
-            i_y0s, _, _ = nearest2(self.y, y0)
-            for (i_x0, i_y0) in zip(i_x0s, i_y0s):
-                u[i_y0, i_x0] = 1
-
-        self.u = u
-
-    def dots_regular(self, xlim: list[floating], ylim: list[floating], num_data: int,
-                     verbose: bool = False):
-        """Generates n x m or several point masks.
-
-        Args:
-            xlim (float, float): (xmin, xmax) positions
-            ylim (float, float): (ymin, ymax) positions
-            num_data (int, int): (x, y) number of points
-        """
-        x0, x1 = xlim
-        y0, y1 = ylim
-        nx, ny = num_data
-        x_points = np.linspace(x0, x1, nx)
-        y_points = np.linspace(y0, y1, ny)
-
-        u = np.zeros_like(self.X)
-        i_x0, _, _ = nearest2(self.x, x_points)
-        i_y0, _, _ = nearest2(self.y, y_points)
-        if verbose is True:
-            print(i_x0)
-            print(i_y0)
-
-        iX, iY = np.meshgrid(i_x0, i_y0)
-        u[iX, iY] = 1
-
-        self.u = u
-
-    def one_level(self, level: floating = 0):
-        """Sets one level for all the image.
-
-        Args:
-            level (float): value
-        """
-        self.u = level * np.ones(self.X.shape)
-
-    def two_levels(self, level1: floating = 0, level2: floating = 1,
-                   x_edge: floating = 0., angle: floating = 0.):
-        """Divides the field in two levels
-
-        Args:
-            level1 (float): value of first level
-            level2 (float): value of second level
-            x_edge (float): position of division
-            angle (float): angle of rotation in radians
-        """
-        Xrot, Yrot = self.__rotate__(angle, (x_edge, 0))
-        self.u = level1 * np.ones(self.X.shape)
-        self.u[Xrot > 0] = level2
-
-    def edge_series(self,
-                    r0: list[floating],
-                    period: floating,
-                    a_coef: NDArrayFloat,
-                    b_coef: NDArrayFloat | None = None,
-                    angle: floating = 0 * degrees,
-                    invert: bool = True):
-        """Creates a linear aperture using the Fourier coefficients.
-
-            Args:
-                x0 (float): x-axis displacement (for 'fslit' function)
-                period (float): Function period
-
-                a_coef (np.array, 2 rows and x columns): coefficients that multiply the cosine function.
-                b_coef (np.array, 2 rows and x columns): coefficients that multiply the sine function.
-                angle (float): angle of rotation in radians
-                invert (bool): inverts transmittance values (for 'fslit' function)
-
-                For both arrays:
-                First row: coefficient orders
-                Second row: coefficient values
-
-            Example:
-                t1.edge_series(x0=0, period=50, a_coef=np.array(
-                    [[0,1],[100,50]]), angle = 0 * degrees, invert=False)
-            """
-
-        Xrot, Yrot = self.__rotate__(angle)
-        Yrot = Yrot
-
-        x0, y0 = r0
-
-        # Definicion de la transmitancia
-        u = np.zeros_like(self.X)
-
-        asol = a_coef[1][0] / 2
-        bsol = 0
-
-        _, num_coefs_a = a_coef.shape
-        for i in range(num_coefs_a):
-            asol = asol + \
-                a_coef[1][i] * np.cos(2 * np.pi * a_coef[0]
-                                      [i] * (Yrot - y0) / period)
-
-        if b_coef is not None:
-            _, num_coefs_b = b_coef.shape
-            for i in range(num_coefs_b):
-                bsol = bsol + \
-                    b_coef[1][i] * np.sin(2 * np.pi *
-                                          b_coef[0][i] * (Yrot - y0) / period)
-
-        sol = asol + bsol
-
-        if invert is True:
-            u[(Xrot - x0 > sol)] = 1
-            u[(Xrot - x0 < sol)] = 0
-        else:
-            u[(Xrot - x0 < sol)] = 1
-            u[(Xrot - x0 > sol)] = 0
-
-        self.u = u
-
-    def edge_rough(self,
-                    s: floating,
-                    t: floating,
-                    level1: floating = 0, 
-                    level2: floating = 1,
-                    x_edge: floating = 0.,
-                    angle: floating = 0 * degrees,
-                    invert: bool = True):
-        """
-        edge_rough: rough edge
-
-        Divides the field in two levels, with a rough edge. 
-
-        Args:
-            s (floating): std of rough edge
-            t (floating): correlation length of rough edge
-            level1 (floating, optional): value of the first level. Defaults to 0.
-            level2 (floating, optional): value of the second level. Defaults to 1.
-            x_edge (_type_, optional): position of division. Defaults to 0.
-            angle (floating, optional): angle of rotation in radians. Defaults to 0*degrees.
-
-        Returns:
-            NDArray: edge
-        """
-
-        Xrot, Yrot = self.__rotate__(angle)
-        Yrot = Yrot
-
-
-        # Definicion de la transmitancia
-        self.u = level1 * np.ones(self.X.shape)
-
-        edge =  roughness_1D(self.y, s=s, t=t)
-
-        _, Edge = np.meshgrid(self.x, edge)
-
-        ipasa = Edge < Xrot - x_edge
-
-        self.u[ipasa] = level2
-        return edge
-
-
-    def slit(self, x0: floating, size: floating, angle: floating = 0.):
-        """Slit: 1 inside, 0 outside
-
-        Args:
-            x0 (float): center of slit
-            size (float): size of slit
-            angle (float): angle of rotation in radians
-        """
-        # Definicion de la slit
-        xmin = -size / 2
-        xmax = +size / 2
-
-        # Rotacion de la slit
-        Xrot, Yrot = self.__rotate__(angle, (x0, 0))
-
-        # Definicion de la transmitancia
-        u = np.zeros(np.shape(self.X))
-        ix = (Xrot < xmax) & (Xrot > xmin)
-        u[ix] = 1
-        self.u = u
-
-    def slit_rough(self, x0: floating, width: floating,
-                    s: floating, t: floating, angle: floating = 0.):
-        """Creates a lineal function using the Fourier coefficients.
-
-            Args:
-                x0 (float): position of the center of the slit
-                width (float): slit width
-                s (float): std of rough edge
-                t (float): correlation length of rough edge
-                angle (float): angle of rotation in radians
-
-            Example:
-                t1.slit_series(x0=0, width=10, period1=50,
-                            period2=20, a_coef1=np.array([[0,1],[100,50]]) )
-            """
-
-        t1 = Scalar_mask_XY(x=self.x, y=self.y, wavelength=self.wavelength)
-        edge1 = t1.edge_rough(x_edge=x0-width/2, s=s, t=t, angle = angle, invert=True)
-        t2 = Scalar_mask_XY(x=self.x, y=self.y, wavelength=self.wavelength)
-        edge2 = t2.edge_rough(x_edge=x0+width/2, s=s, t=t, angle = angle, invert=False)
-        
-        self.u = t1.u - t2.u
-        return edge1, edge2
-
-
-    def slit_series(self,
-                    x0: floating,
-                    width: floating,
-                    period1: floating,
-                    period2: floating,
-                    Dy: floating,
-                    a_coef1: NDArrayFloat,
-                    a_coef2: NDArrayFloat,
-                    b_coef1: NDArrayFloat | None = None,
-                    b_coef2: NDArrayFloat | None = None,
-                    angle: floating = 0.):
-        """Creates a lineal function using the Fourier coefficients.
-
-            Args:
-                x0 (float): position of the center of the slit
-                width (float): slit width
-                period1 (float): Period of the first function
-                period2 (float): Period of the second function
-                Dy (float, float): Shifts of the edges
-                a_coef1 (np.array, 2 rows and x columns): coefficients that multiply the cosine in the first function.
-                a_coef2 (np.array, 2 rows and x columns): coefficients that multiply the cosine in the second function.
-                b_coef1 (np.array, 2 rows and x columns): coefficients that multiply the sine in the first function.
-                b_coef2 (np.array, 2 rows and x columns): coefficients that multiply the sine in the second function.
-                For the arrays: First row - coefficient orders, Second row - coefficient values
-                angle (float): angle of rotation in radians
-
-            Example:
-                t1.slit_series(x0=0, width=10, period1=50,
-                               period2=20, a_coef1=np.array([[0,1],[100,50]]) )
-            """
-        dy1, dy2 = Dy
-
-        t1 = Scalar_mask_XY(x=self.x, y=self.y, wavelength=self.wavelength)
-        t1.edge_series(r0=(x0 - width / 2, dy1),
-                       period=period1,
-                       a_coef=a_coef1,
-                       b_coef=b_coef1,
-                       angle=angle,
-                       invert=True)
-        t2 = Scalar_mask_XY(x=self.x, y=self.y, wavelength=self.wavelength)
-        t2.edge_series(r0=(x0 + width / 2, dy2),
-                       period=period2,
-                       a_coef=a_coef2,
-                       b_coef=b_coef2,
-                       angle=angle,
-                       invert=False)
-
-        self.u = t1.u * t2.u
-
-    def double_slit(self, x0: floating, size: floating, separation: floating,
-                    angle: floating = 0 * degrees):
-        """double slit: 1 inside, 0 outside
-
-        Args:
-            x0 (float): center of double slit
-            size (float): size of slit
-            separation (float): separation between slit centers
-            angle (float): angle of rotation in radians
-        """
-
-        slit1 = Scalar_mask_XY(self.x, self.y, self.wavelength)
-        slit2 = Scalar_mask_XY(self.x, self.y, self.wavelength)
-
-        # Definicion de las dos slits
-        slit1.slit(x0=x0 - separation / 2, size=size, angle=angle)
-        slit2.slit(x0=x0 + separation / 2, size=size, angle=angle)
-
-        self.u = slit1.u + slit2.u
-
-
-    def double_slit_rough(self,
-                    x0: floating,
-                    width: floating,
-                    separation: floating,
-                    s: floating,
-                    t: floating,
-                    angle: floating = 0.):
-        """Creates a double slit with rough edges.
-
-            Args:
-                x0 (float): position of the center of the slit
-                width (float): slit width
-                s (float): std of rough edge
-                t (float): correlation length of rough edge
-                angle (float): angle of rotation in radians
-            Returns:
-                edge1, edge2, edge3, edge4
-            """
-
-        t1 = Scalar_mask_XY(x=self.x, y=self.y, wavelength=self.wavelength)
-        edge1, edge2 = t1.slit_rough(x0=x0-separation/2, width=width, s=s, t=t, angle=angle)
-
-        t2 = Scalar_mask_XY(x=self.x, y=self.y, wavelength=self.wavelength)
-        edge3, edge4  = t2.slit_rough(x0=x0+separation/2, width=width, s=s, t=t, angle=angle)
-
-
-        self.u = t1.u + t2.u
-        return edge1, edge2, edge3, edge4
-
-
-
-    def square(self, r0: list[floating], size: floating, angle: floating = 0.):
-        """Square: 1 inside, 0 outside
-
-        Args:
-            r0 (float, float): center of square
-            size (float, float) or (float): size of slit
-            angle (float): angle of rotation in radians
-
-        Example:
-
-            m.square(r0=(0 * um, 0 * um), size=(250 * \
-                     um, 120 * um), angle=0 * degrees)
-        """
-
-        # si solamente un numero, posiciones y radius son los mismos para ambos
-
-        if isinstance(size, (float, int)):
-            sizex, sizey = size, size
-        else:
-            sizex, sizey = size
-
-        x0, y0 = r0
-
-        # Definicion del square/rectangle
-        xmin = -sizex / 2
-        xmax = +sizex / 2
-        ymin = -sizey / 2
-        ymax = +sizey / 2
-
-        # Rotacion del square/rectangle
-        Xrot, Yrot = self.__rotate__(angle, (x0, y0))
-
-        # Transmitancia de los points interiores
-        u = np.zeros(np.shape(self.X))
-        ipasa = (Xrot < xmax) & (Xrot > xmin) & (Yrot < ymax) & (Yrot > ymin)
-        u[ipasa] = 1
-        self.u = u
-
-    def gray_scale(self, num_levels: int, level_min: floating = 0., level_max: floating = 1.):
-        """Generates a number of strips with different amplitude
-
-        Args:
-            num_levels (int): number of levels
-            level_min (float): value of minimum level
-            level_max (float): value of maximum level
-        """
-        t = np.zeros(self.X.shape, dtype=float)
-
-        xpos = np.linspace(self.x[0], self.x[-1], num_levels + 1)
-        height_levels = np.linspace(level_min, level_max, num_levels)
-        ipos, _, _ = nearest2(self.x, xpos)
-        ipos[-1] = len(self.x)
-
-        for i in range(num_levels):
-            t[:, ipos[i]:ipos[i + 1]] = height_levels[i]
-
-        self.u = t
-
-    def circle(self, r0: list[floating], radius: floating, angle: floating = 0.):
-        """Creates a circle or an ellipse.
-
-        Args:
-            r0 (float, float): center of circle/ellipse
-            radius (float, float) or (float): radius of circle/ellipse
-            angle (float): angle of rotation in radians
-
-        Example:
-
-            circle(r0=(0 * um, 0 * um), radius=(250 * um, 125 * um), angle=0 * degrees)
-        """
-        x0, y0 = r0
-
-        if isinstance(radius, (float, int, complex)):
-            radiusx, radiusy = (radius, radius)
-        else:
-            radiusx, radiusy = radius
-
-        Xrot, Yrot = self.__rotate__(angle, (x0, y0))
-
-        u = np.zeros(np.shape(self.X))
-        ipasa = Xrot**2 / radiusx**2 + Yrot**2 / radiusy**2 < 1
-        u[ipasa] = 1
-        self.u = u
-
-    def circular_sector(self, r0: list[floating], radii: floating | list[floating], angles: floating):
-        """Generates a circular sector.
-
-        Args:
-            r0 (int, int): position of center
-            radii (float) or (float, float): radius
-            angles (float, float): initial and final angle in radians.
-
-        """
-
-        if isinstance(radii, float):
-            radii = (0, radii)
-
-        [rho, theta] = cart2pol(self.X - r0[0], self.Y - r0[1])
-
-        ix = (theta > angles[0]) & (theta <= angles[1]) & (rho >= radii[0]) & (
-            rho < radii[1])
-        self.u[ix] = 1
-
-    def super_gauss(self, r0: list[floating], radius: list[floating] | floating,
-                    power: floating = 2, angle: floating = 0.):
-        """Supergauss mask.
-
-        Args:
-            r0 (float, float): center of circle
-            radius (float, float) or (float): radius of circle
-            power (float): value of exponential
-            angle (float): angle of rotation in radians
-
-        Example:
-
-            super_gauss(r0=(0 * um, 0 * um), radius=(250 * um,
-                        125 * um), angle=0 * degrees, potencia=2)
-        """
-        # si solamente un numero, posiciones y radius son los mismos para ambos
-
-        if isinstance(radius, (float, int, complex)):
-            radiusx, radiusy = (radius, radius)
-        else:
-            radiusx, radiusy = radius
-
-        # Radios mayor y menor
-        x0, y0 = r0
-
-        # Rotacion del circula/elipse
-        Xrot, Yrot = self.__rotate__(angle, (x0, y0))
-        R = np.sqrt(Xrot**2 + Yrot**2)
-        self.u = np.exp(-R**power / (2 * radiusx**power))
-
-    def square_circle(self, r0: floating, R1: floating, R2: floating, s: floating, angle: floating = 0.):
-        """ Between circle and square, depending on fill factor s
-
-        s=0 circle, s=1 square
-
-        Args:
-            r0 (float, float): center of square_circle
-            R1 (float): radius of first axis
-            R2 (float): radius of first axis
-            s (float): [0-1] shape parameter: s=0 circle, s=1 square
-            angle (float): angle of rotation in radians
-
-        Reference:
-            M. Fernandez Guasti, M. De la Cruz Heredia "diffraction pattern of a circle/square aperture" J.Mod.Opt. 40(6) 1073-1080 (1993)
-
-        """
-        t1 = Scalar_mask_XY(self.x, self.y, self.wavelength)
-        t1.square(r0=r0, size=(2 * R1, 2 * R2), angle=angle)
-        x0, y0 = r0
-
-        Xrot, Yrot = self.__rotate__(angle, (x0, y0))
-        F = np.sqrt(Xrot**2 / R1**2 + Yrot**2 / R2**2 - s**2 * Xrot**2 * Yrot**2 /
-                    (R1**2 * R2**2))
-
-        Z1 = F < 1
-        Z = Z1 * t1.u
-
-        self.u = Z
-
-    def angular_aperture(self, a_coef: NDArrayFloat, b_coef: NDArrayFloat | None = None, angle: floating = 0.):
-        """Creates a radial function using the Fourier coefficients.
-
-            Args:
-
-                a_coef (np.array, 2 rows and x columns): coefficients that multiply the cosine function.
-                b_coef (np.array, 2 rows and x columns): coefficients that multiply the sine function.
-                angle (float): angle of rotation in radians
-
-                For a_coef and b_coef, the first row are the coefficient orders  and the second row are coefficient values.
-            Example:
-
-                angular_aperture(t, a_coef=np.array(
-                    [[0,1],[20,10]]),  angle= 0 * degrees)
-            """
-
-        Xrot, Yrot = self.__rotate__(angle)
-
-        # Definicion de la transmitancia
-        u = np.zeros_like(self.X)
-
-        r = np.sqrt(Xrot**2 + Yrot**2)
-
-        phi = np.arctan2(Yrot, Xrot)
-
-        asol = 0
-        bsol = 0
-
-        _, num_coefs_a = a_coef.shape
-        for i in range(num_coefs_a):
-            asol = asol + a_coef[1][i] * np.cos(a_coef[0][i] * phi)
-
-        if b_coef is not None:
-            _, num_coefs_b = b_coef.shape
-            for i in range(num_coefs_b):
-                bsol = bsol + b_coef[1][i] * np.sin(b_coef[0][i] * phi)
-
-        sol = asol + bsol
-
-        ipasa = r - abs(sol) < 0
-        u[ipasa] = 1
-        self.u = u
-        return ipasa
-
-    def ring(self, r0: list[floating], radius1: list[floating], radius2: list[floating], angle: list[floating] = 0.):
-        """ Ring.
-
-        Args:
-            r0 (float, float): center of ring
-            radius1 (float, float) or (float): inner radius
-            radius2 (float, float) or (float): outer radius
-            angle (float): angle of rotation in radians
-        """
-
-        ring1 = Scalar_mask_XY(self.x, self.y, self.wavelength)
-        ring2 = Scalar_mask_XY(self.x, self.y, self.wavelength)
-        ring1.circle(r0, radius1, angle)
-        ring2.circle(r0, radius2, angle)
-
-        self.u = np.abs(ring2.u - ring1.u)
-
-    def rings(self, r0: list[floating], inner_radius: NDArrayFloat, outer_radius: NDArrayFloat):
-        """Structure based on several rings, with radius given by inner_radius and outer_radius.
-
-        Args:
-            r0 (float, float): (x0,y0) - center of lens
-            inner_radius (np.array): inner radius
-            outer_radius (np.array): inner radius
-            mask (bool): if True, mask with size radius of maximum outer radius
-        """
-
-        x0, y0 = r0
-        angle = 0
-
-        radius = outer_radius.max()
-
-        u = np.zeros_like(self.X)
-        ring = Scalar_mask_XY(self.x, self.y, self.wavelength)
-
-        num_rings = len(inner_radius)
-
-        for i in range(num_rings):
-            ring.ring(r0, inner_radius[i], outer_radius[i], angle)
-            u = u + ring.u
-
-        self.u = u
-
-    def cross(self, r0: list[floating], size: floating | list[floating], angle: floating = 0.):
-        """ Cross
-
-        Args:
-            r0 (float, float): center of cross
-            size (float, float) or (float): length, width of cross
-            angle (float): angle of rotation in radians
-        """
-        # Definicion del origen y length de la cross
-
-        # if isinstance(size, (float, int)):
-        #     sizex, sizey = size, size
-        # else:
-        #     sizex, sizey = size
-
-        # Definicion de la cross
-        t1 = Scalar_mask_XY(self.x, self.y, self.wavelength)
-        t2 = Scalar_mask_XY(self.x, self.y, self.wavelength)
-        # Se define una primera mask cuadrada
-        t1.square(r0, size, angle)
-        # Una segunda mask cuadrada rotada 90º respecto de la anterior
-        t2.square(r0, size, angle + 90 * degrees)
-        # La superposicion de ambas da lugar a la cross
-        t3 = t1.u + t2.u
-        t3[t3 > 0] = 1
-
-        self.u = t3
-
-    def prism(self, r0: list[floating], angle_wedge: floating, angle: floating = 0.):
-        """prism which produces a certain angle
-
-        Args:
-            r0 (float, float): center wedge
-            angle_wedge (float): angle of wedge in x direction
-            angle (float): angle of rotation in radians
-
-        """
-
-        k = 2 * np.pi / self.wavelength
-        x0, y0 = r0
-        Xrot, Yrot = self.__rotate__(angle, (x0, y0))
-
-        self.u = np.exp(1j * k * (Xrot) * np.sin(angle_wedge))
-
-    def lens(self, r0: list[floating], focal: float | NDArrayFloat, radius: float = 0,
-             angle: float = 0.):
-        """Transparent lens
-
-        Args:
-            r0 (float, float): (x0,y0) - center of lens
-            focal (float, float) or (float): focal length of lens
-            radius (float, float) or (float): radius of lens mask.
-                If radius = 0, no mask is applied
-            angle (float): angle of axis in radians
-
-        Example:
-            lens(r0=(0 * um, 0 * um),focal=(5 * mm, 10 * mm), radius=100*um, angle: 0.)
-        """
-
-        if isinstance(radius, (float, int, complex)):
-            radius = (radius, radius)
-        if isinstance(focal, (float, int, complex)):
-            focal = (focal, focal)
-
-        k = 2 * np.pi / self.wavelength
-
-        x0, y0 = r0
-        f1, f2 = focal
-
-        Xrot, Yrot = self.__rotate__(angle, (x0, y0))
-
-        if radius[0] > 0:
-            amplitude = Scalar_mask_XY(self.x, self.y, self.wavelength)
-            amplitude.circle(r0, radius, angle)
-            t = amplitude.u
-        else:
-            t = 1
-
-        self.u = t * np.exp(-1.j * (k * ((Xrot**2 / (2 * f1)) + Yrot**2 /
-                                         (2 * f2)) + np.pi))
-
-    def lens_spherical(self, r0: list[floating], focal: floating, refractive_index: floating = 1.5,
-                       radius: floating = 0.):
-        """Spherical lens, without paraxial approximation. The focal distance and the refractive index are used for the definition.
-        When the refractive index decreases, the radius of curvature decrases and less paraxial.
-        Now, only one focal.
-
-        Args:
-            r0 (float, float): (x0,y0) - center of lens
-            focal (float): focal length of lens
-            refractive_index (float): refractive index
-            radius (float): radius of lens mask
-
-        lens_spherical:
-            lens(r0=(0 * um, 0 * um), radius= 200 * um, focal= 10 * mm, refractive_index=1.5)
-        """
-
-        if isinstance(radius, (float, int, complex)):
-            radius = (radius, radius)
-
-        k = 2 * np.pi / self.wavelength
-
-        x0, y0 = r0
-        angle = 0.
-
-        R = (refractive_index - 1) * focal
-
-        Xrot, Yrot = self.__rotate__(angle, (x0, y0))
-
-        if radius[0] > 0:
-            amplitude = Scalar_mask_XY(self.x, self.y, self.wavelength)
-            amplitude.circle(r0, radius, angle)
-            t = amplitude.u
-        else:
-            t = 1
-
-        h = (np.sqrt(R**2 - (Xrot**2 + Yrot**2)) - R)
-
-        h[R**2 - (Xrot**2 + Yrot**2) < 0] = 0
-        self.u = t * np.exp(1j * k * (refractive_index - 1) * h)
-        self.u[t == 0] = 0
-
-        return h
-
-    def aspheric(self, r0: list[floating], c: floating, k: floating, a: list, n0: floating, n1: floating,
-                 radius: floating = 0.):
-        """asferic surface.
-
-        $z = \frac{c r^2}{1+\np.sqrt{1-(1+k) c^2 r^2 }}+\sum{a_i r^{2i}}$
-
-        Args:
-            x0 (float): position of center
-            c (float): base curvature at vertex, inverse of radius
-            k (float): conic constant
-            a (list): order aspheric coefficients: A4, A6, A8, ...
-            n0 (float): refractive index of first medium
-            n1 (float): refractive index of second medium
-            radius (float): radius of aspheric surface
-
-            Conic Constant    Surface Type
-            k = 0             spherical
-            k = -1            Paraboloid
-            k < -1            Hyperboloid
-            -1 < k < 0        Ellipsoid
-            k > 0             Oblate eliposid
-
-        References:
-            https://www.edmundoptics.com/knowledge-center/application-notes/optics/all-about-aspheric-lenses/
-
-        """
-        x0, y0 = r0
-
-        s2 = (self.X - x0)**2 + (self.Y - y0)**2
-
-        t1 = c * s2 / (1 + np.sqrt(1 - (1 + k) * c**2 * s2))
-
-        t2 = 0
-        if a is not None:
-            for i, ai in enumerate(a):
-                t2 = t2 + ai * s2**(2 + i)
-
-        t3 = t1 + t2
-
-        if radius > 0:
-            amplitude = Scalar_mask_XY(self.x, self.y, self.wavelength)
-            amplitude.circle(r0, radius, 0)
-            t = amplitude.u
-        else:
-            t = 1
-
-        self.u = t3 * np.exp(1j * 2 * np.pi * (n1 - n0) * t / self.wavelength)
-
-    def lens_cylindrical(self,
-                         x0: float,
-                         focal: float,
-                         refractive_index: float = 1.5,
-                         radius: float = 0,
-                         angle: float = 0.):
-        """Cylindrical lens, without paraxial approximation. The focal distance and the refractive index are used for the definition. When the refractive index decreases, the radius of curvature decrases and less paraxial. When refractive_index is None or 0, then the paraxial approximation is used
-
-        Args:
-            x0 (float): center of lens
-            focal (float): focal length of lens
-            refractive_index (float): refractive index
-            radius (float): radius of lens mask
-
-        lens_spherical:
-            lens(r0=0, radius= 200 * um, focal= 10 * mm, refractive_index=1.5)
-        """
-
-        k = 2 * np.pi / self.wavelength
-
-        r0 = (x0, 0)
-
-        Xrot, Yrot = self.__rotate__(angle, r0)
-
-        if radius > 0:
-            amplitude = Scalar_mask_XY(self.x, self.y, self.wavelength)
-            amplitude.circle(r0, radius, angle)
-            t = amplitude.u
-        else:
-            t = 1
-
-        if refractive_index in (None, 0):
-            phase = -k * Xrot**2 / (2 * focal)
-        else:
-            R = (refractive_index - 1) * focal
-            h = (np.sqrt(R**2 - Xrot**2) - R)
-            h[R**2 - (Xrot**2) < 0] = 0
-            phase = k * (refractive_index - 1) * h
-
-        self.u = t * np.exp(1j * phase)
-
-    def fresnel_lens(self,
-                     r0: list[floating],
-                     focal: floating,
-                     levels: list[floating, floating] = (1., 0.),
-                     kind: str = 'amplitude',
-                     phase: floating = 0.,
-                     radius: floating = 0.,
-                     angle: floating = 0.):
-        """Fresnel lens, amplitude (0,1) or phase (0-phase)
-
-        Args:
-            r0 (float, float): (x0,y0) - center of lens
-            focal (float, float) or (float): focal length of lens
-            radius (float, float) or (float): radius of lens mask
-            levels (float, float): levels (1,0) or other of the lens
-            kind (str):  'amplitude' or 'phase'
-            phase (float): phase shift for phase lens
-            angle (float): angle of axis in radians
-
-        Example:
-            fresnel_lens( r0=(0 * um, 0 * um), focal=(5 * mm, 10 * mm), radius=200*um, angle=0 * degrees, kind: str = 'amplitude',phase=np.pi)
-        """
-
-        if isinstance(radius, (float, int, complex)):
-            radius = (radius, radius)
-        if isinstance(focal, (float, int, complex)):
-            focal = (focal, focal)
-
-        k = 2 * np.pi / self.wavelength
-
-        f1, f2 = focal
-
-        Xrot, Yrot = self.__rotate__(angle, r0)
-
-        if radius[0] > 0:
-            amplitude = Scalar_mask_XY(self.x, self.y, self.wavelength)
-            amplitude.circle(r0, radius, angle)
-            t1 = amplitude.u
-        else:
-            t1 = 1
-
-        t2 = Scalar_mask_XY(self.x, self.y, self.wavelength)
-        # t2.u = np.cos(k * ((Xrot**2 / (2 * f1)) + Yrot**2 / (2 * f2)))
-        t2.u = np.sin(k * ((Xrot**2 / (2 * f1)) + Yrot**2 / (2 * f2)))
-
-        if kind == 'amplitude':
-            t2.u[t2.u > 0] = levels[0]
-            t2.u[t2.u <= 0] = levels[1]
-
-        if kind == 'phase':
-            t2.u[t2.u > 0] = 1
-            t2.u[t2.u <= 0] = 0
-            t2.u = np.exp(1j * t2.u * phase)
-
-        self.u = t2.u * t1
-
-    def axicon(self,
-               r0: list[floating],
-               refractive_index: floating,
-               angle: floating,
-               radius: floating = 0,
-               off_axis_angle: floating = 0 * degrees,
-               reflective: bool = False):
-        """Axicon,
-
-        Args:
-            r0 (float, float): (x0,y0) - center of lens
-            refractive_index (float): refractive index
-            angle (float): angle of the axicon
-            radius (float): radius of lens mask
-            off_axis_angle (float) angle when it works off-axis
-            reflective (bool): True if the axicon works in reflective mode.
-
-        """
-
-        k = 2 * np.pi / self.wavelength
-        x0, y0 = r0
-
-        # distance de la generatriz al eje del cono
-        r = np.sqrt((self.X - x0)**2 + (self.Y - y0)**2)
-
-        # Region de transmitancia
-        u_mask = np.zeros_like(self.X)
-        ipasa = r < radius
-        u_mask[ipasa] = 1
-
-        if off_axis_angle == 0 * degrees:
-            t_off_axis = 1
-        else:
-            t_off_axis = np.exp(-1j * k * self.X * np.sin(off_axis_angle))
-
-        if reflective is True:
-            self.u = u_mask * np.exp(-2j * k * r * np.tan(angle)) * t_off_axis
-
-        else:
-            self.u = u_mask * \
-                np.exp(-1j * k * (refractive_index - 1) *
-                       r * np.tan(angle)) * t_off_axis
-
-    def axicon_binary(self, r0: list[floating], period: floating, radius: floating = 0.):
-        """axicon_binary. Rings with equal period
-
-        Args:
-            r0 (float, float): (x0,y0) - center of lens
-            radius (float): radius of lens mask
-            period (float): distance of rings
-
-        Example:
-            axicon_binary(r0=(0 * um, 0 * um),  period=20 * um, radius=200 * um)
-        """
-
-        x0, y0 = r0
-
-        r = np.sqrt((self.X - x0)**2 + (self.Y - y0)**2)
-
-        if radius > 0:
-            u_mask = np.zeros_like(self.X)
-            ipasa = r < radius
-            u_mask[ipasa] = 1
-        else:
-            u_mask = 1
-
-        t = np.cos(2 * np.pi * r / period) * u_mask
-
-        t[t <= 0] = 0
-        t[t > 0] = 1
-
-        self.u = t
-
-    def biprism_fresnel(self, r0: list[floating], width: floating, height: floating, n: floating):
-        """Fresnel biprism.
-
-        Args:
-            r0 (float, float): (x0,y0) - center of lens
-            width (float): width
-            height (float): height of axicon
-            n (float): refractive index
-
-        Example:
-            biprism_fresnel(r0=(0 * um, 0 * um), width=100 * \
-                            um, height=5 * um, n=1.5)
-        """
-
-        k = 2 * np.pi / self.wavelength
-        x0, y0 = r0
-
-        xp = self.X > 0
-        xn = self.X <= 0
-
-        # Altura desde la base a la surface
-        h = np.zeros_like(self.X)
-        h[xp] = -2 * height / width * (self.X[xp] - x0) + 2 * height
-        h[xn] = 2 * height / width * (self.X[xn] - x0) + 2 * height
-        # No existencia de heights negativas
-        iremove = h < 0
-        h[iremove] = 0
-
-        # Region de transmitancia
-        u = np.zeros(np.shape(self.X))
-        ipasa = np.abs(self.X - x0) < width
-        u[ipasa] = 1
-
-        self.u = u * np.exp(1.j * k * (n - 1) * h)
-
-    def radial_grating(self, r0: list[floating], period: floating, phase: floating, radius: floating,
-                       is_binary: bool = True):
-        """Radial grating.
-
-        Args:
-            r0 (float, float): (x0,y0) - center of lens
-            period (float): period of the grating
-            phase (float): initial phase
-            radius (float): radius of the grating (masked)
-            is_binary (bool): if True binary else, scaled
-
-        Example:
-            radial_grating(r0=(0 * um, 0 * um), period=20 * um,
-                           phase=0 * um, radius=400 * um, is_binary=True)
-        """
-
-        x0, y0 = r0
-        r = np.sqrt((self.X - x0)**2 + (self.Y - y0)**2)
-        t = 0.5 * (1 + np.sin(2 * np.pi * (r - phase) / period))
-        if is_binary is True:
-            i0 = t <= 0.5
-            t[i0] = 0
-            i1 = t > 0.5
-            t[i1] = 1
-        u = np.zeros(np.shape(self.X))
-        ipasa = r < radius
-        u[ipasa] = 1
-        self.u = u * t
-
-    def angular_grating(self, r0: list[floating], num_petals: int, phase: floating, radius: floating,
-                        is_binary: bool = True):
-        """Angular grating.
-
-        Args:
-            r0 (float, float): (x0,y0) - center of lens
-            period (float): period of the grating
-            phase (float): initial phase
-            radius (float): radius of the grating (masked)
-            is_binary (bool): if True binary else, scaled
-
-        Example:
-            angular_grating(r0=(0 * um, 0 * um), num_petals =20,
-                            phase=0 * um, radius=400 * um, is_binary=True)
-        """
-        # si solamente un numero, posiciones y radius son los mismos para ambos
-
-        x0, y0 = r0
-        # distance de la generatriz al eje del cono
-        r = np.sqrt((self.X - x0)**2 + (self.Y - y0)**2)
-        theta = np.arctan((self.Y - y0) / (self.X - x0))
-        # Region de transmitancia
-        t = (1 + np.cos((theta - phase) * num_petals)) / 2
-        if is_binary is True:
-            i0 = t <= 0.5
-            t[i0] = 0
-            i1 = t > 0.5
-            t[i1] = 1
-
-        u = np.zeros(np.shape(self.X))
-        ipasa = r < radius
-        u[ipasa] = 1
-
-        self.u = u * t
-
-    def hyperbolic_grating(self,
-                           r0: list[floating],
-                           period: floating,
-                           radius: floating,
-                           is_binary: bool,
-                           angle: floating = 0.):
-        """Hyperbolic grating.
-
-        Args:
-            r0 (float, float): (x0,y0) - center of lens
-            period (float): period of the grating
-            radius (float): radius of the grating (masked)
-            is_binary (bool): if True binary else, scaled
-            angle (float): angle of the grating in radians
-
-        Example:
-            hyperbolic_grating(r0=(0 * um, 0 * um), period=20 * \
-                               um, radius=400 * um, is_binary=True)
-        """
-
-        x0, y0 = r0
-        # distance de la generatriz al eje del cono
-
-        Xrot, Yrot = self.__rotate__(angle, (x0, y0))
-
-        r = np.sqrt((self.X - x0)**2 + (self.Y)**2)
-        x_posiciones = np.sqrt(np.abs((Xrot)**2 - (Yrot)**2))
-
-        t = (1 + np.sin(2 * np.pi * x_posiciones / period)) / 2
-        if is_binary is True:
-            i0 = t <= 0.5
-            t[i0] = 0
-            i1 = t > 0.5
-            t[i1] = 1
-
-        u = np.zeros(np.shape(self.X))
-        ipasa = r < radius
-        u[ipasa] = 1
-
-        self.u = u * t
-
-    def hammer(self, r0: list[floating], size: floating, hammer_width: floating, angle: floating = 0.):
-        """Square with hammer (like in lithography). Not very useful, an example
-
-        Args:
-            r0 (float, float): (x0,y0) - center of square
-            size (float, float): size of the square
-            hammer_width (float): width of hammer
-            angle (float): angle of the grating in radians
-
-        Example:
-             hammer(r0=(0 * um, 0 * um), size=(250 * um, 120 * um),
-                    hammer_width=5 * um, angle=0 * degrees)
-        """
-        # si solamente hay 1, las posiciones y radius son los mismos para ambos
-        # Origen
-
-        # Definicion del origen y length de la cross
-
-        if len(size) == 1:
-            size = (size[0], size[0])
-
-        # Definicion de la cross
-        t1 = Scalar_mask_XY(self.x, self.y, self.wavelength)
-        th1 = Scalar_mask_XY(self.x, self.y, self.wavelength)
-        th2 = Scalar_mask_XY(self.x, self.y, self.wavelength)
-        th3 = Scalar_mask_XY(self.x, self.y, self.wavelength)
-        th4 = Scalar_mask_XY(self.x, self.y, self.wavelength)
-        # Se define una primera mask cuadrada
-        t1.square(r0, size, angle)
-        # Una segunda mask cuadrada rotada 90º respecto de la anterior
-
-        # Definicion del square/rectangle
-        x0, y0 = r0
-        sizex, sizey = size
-        xmin = x0 - sizex / 2
-        xmax = x0 + sizex / 2
-        ymin = y0 - sizey / 2
-        ymax = y0 + sizey / 2
-
-        th1.square(r0=(xmin, ymin),
-                   size=(hammer_width, hammer_width),
-                   angle=angle)
-        th2.square(r0=(xmin, ymax),
-                   size=(hammer_width, hammer_width),
-                   angle=angle)
-        th3.square(r0=(xmax, ymin),
-                   size=(hammer_width, hammer_width),
-                   angle=angle)
-        th4.square(r0=(xmax, ymax),
-                   size=(hammer_width, hammer_width),
-                   angle=angle)
-        # La superposicion de ambas da lugar a la cross
-        t3 = t1.u + th1.u + th2.u + th3.u + th4.u
-        t3[t3 > 0] = 1
-        self.u = t3
-
-    def archimedes_spiral(self, r0: list[floating], period: floating, phase: floating, p: int,
-                          radius: floating, is_binary: bool):
-        """Archimedes spiral
-
-        Args:
-            r0 (float, float): (x0,y0) - center of archimedes_spiral
-            period (float): period of spiral
-            phase (float): initial phase of spiral
-            p (int): power of spiral
-            radius (float): radius of the mask
-            is_binary (bool): if True binary mask
-
-        Example:
-            archimedes_spiral(r0=(0 * um, 0 * um), period=20 * degrees,
-                              phase=0 * degrees, p=1, radius=200 * um, is_binary=True)
-        """
-
-        x0, y0 = r0
-
-        # distance de la generatriz al eje del cono
-        r = np.sqrt((self.X - x0)**2 + (self.Y - y0)**2)
-        theta = np.arctan((self.Y - y0) / (self.X - x0))
-        # Region de transmitancia
-        t = 0.5 * (1 + np.sin(2 * np.pi * np.sign(self.X) *
-                              ((r / period)**p + (theta - phase) / (2 * np.pi))))
-        if is_binary is True:
-            i0 = t <= 0.5
-            t[i0] = 0
-            i1 = t > 0.5
-            t[i1] = 1
-
-        u = np.zeros(np.shape(self.X))
-        ipasa = r < radius
-        u[ipasa] = 1
-
-        self.u = u * t
-
-    def laguerre_gauss_spiral(self, r0: list[floating], kind: str, n: int, l: int,
-                              w0: floating, z: floating):
-        """laguerre_gauss spiral
-
-        Args:
-            r0 (float, float): (x0,y0) - center of laguerre_gauss_spiral
-            kind (str): 'amplitude' or 'phase'
-            n (int): of spiral
-            l (int): power of spiral
-            w0 (float): width of spiral
-            z (float): propagation distance
-
-        Example:
-            laguerre_gauss_spiral(
-                r0=(0 * um, 0 * um), kind='amplitude', l=1, w0=625 * um, z=0.01 * um)
-        """
-
-        u_ilum = Scalar_source_XY(x=self.x,
-                                  y=self.y,
-                                  wavelength=self.wavelength)
-        # Haz de Laguerre
-        u_ilum.laguerre_beam(A=1, n=n, l=l, r0=r0, w0=w0, z=z, z0=0)
-
-        # Se define el length de la espiral
-        length = (self.x.max() - self.x[0]) / 2
-
-        # Se llama a la clase scalar_masks_XY
-        t1 = Scalar_mask_XY(x=self.x, y=self.y, wavelength=self.wavelength)
-        # Hacemos uso de la mask circular
-        t1.circle(r0=r0, radius=(length, length), angle=0 * degrees)
-
-        # Se extrae la orientacion de la espiral
-        intensity = np.angle(u_ilum.u)
-        # Normalizacion
-        intensity = intensity / intensity.max()
-
-        # Uso de la mask para obtener la amplitude y la phase
-        mask = np.zeros_like(intensity)
-        mask[intensity > 0] = 1
-        if kind == "phase":
-            mask = np.exp(1.j * np.pi * mask)
-
-        self.u = t1.u * mask
-
-    def forked_grating(self, r0: list[floating], period: floating, l: int, alpha: int, kind: str,
-                       angle: floating = 0.):
-        """Forked grating: np.exp(1.j * alpha * np.cos(l * THETA - 2 * np.pi / period * (Xrot - r0[0])))
-
-        Args:
-            r0 (float, float): (x0,y0) - center of forked grating
-            period (float): basic period of teh grating
-            l (int): *
-            alpha (int): *
-            kind (str): 'amplitude' or 'phase'
-            angle (float): angle of the grating in radians
-
-        Example:
-            forked_grating(r0=(0 * um, 0 * um), period=20 * \
-                           um, l=2, alpha=1, angle=0 * degrees)
-        """
-        x0, y0 = r0
-
-        Xrot, Yrot = self.__rotate__(angle, (x0, y0))
-
-        THETA = np.arctan2(Xrot, Yrot)
-
-        self.u = np.exp(1.j * alpha * np.cos(l * THETA - 2 * np.pi / period * (Xrot)))
-
-        phase = np.angle(self.u)
-
-        phase[phase < 0] = 0
-        phase[phase > 0] = 1
-
-        if kind == 'amplitude':
-            self.u = phase
-        elif kind == 'phase':
-            self.u = np.exp(1.j * np.pi * phase)
-
-    def sine_grating(self,
-                     x0: float,
-                     period: float,
-                     amp_min: float = 0,
-                     amp_max: float = 1,
-                     angle: float = 0.):
-        """Sinusoidal grating:  self.u = amp_min + (amp_max - amp_min) * (1 + np.cos(2 * np.pi * (Xrot - phase) / period)) / 2
-
-        Args:
-            x0 (float): phase shift
-            period (float): period of the grating
-            amp_min (float): minimum amplitude
-            amp_max (float): maximum amplitud
-            angle (float): angle of the grating in radians
-
-        Example:
-             sine_grating(period=40 * um, amp_min=0, amp_max=1,
-                          x0=0 * um, angle=0 * degrees)
-        """
-        Xrot, Yrot = self.__rotate__(angle, (x0, 0))
-
-        # Definicion de la sinusoidal
-        self.u = amp_min + (amp_max -
-                            amp_min) * (1 + np.sin(2 * np.pi *
-                                                   (Xrot - x0) / period)) / 2
-
-    def sine_edge_grating(self, r0: list[floating], period: floating, lp: floating, ap: floating,
-                          phase: floating, radius: floating, is_binary: bool):
-        """Generate sin grating
-
-        Args:
-            r0 (list[floating]): _description_
-            period (floating): _description_
-            lp (floating): _description_
-            ap (floating): _description_
-            phase (floating): _description_
-            radius (floating): _description_
-            is_binary (bool): _description_
-        """
-        # si solamente un numero, posiciones y radius son los mismos para ambos
-        # lp longitud del period del edge,
-        # ap es la amplitude del period del edge
-
-        x0, y0 = r0
-        # distance de la generatriz al eje del cono
-        r = np.sqrt((self.X - x0)**2 + (self.Y - y0)**2)
-        # theta = np.arctan((self.Y - y0) / (self.X - x0))
-        # Region de transmitancia
-        phase_shift = phase + ap * np.sin(2 * np.pi * self.Y / lp)
-
-        t = (1 + np.sin(2 * np.pi * (self.X - phase_shift) / period)) / 2
-        if is_binary:
-            i0 = t <= 0.5
-            t[i0] = 0
-            i1 = t > 0.5
-            t[i1] = 1
-
-        u = np.zeros(np.shape(self.X))
-        ipasa = r < radius
-        u[ipasa] = 1
-
-        self.u = u * t
-
-    def ronchi_grating(self, x0: floating, period: floating, fill_factor: floating = 0.5,
-                       angle: floating = 0.):
-        """Amplitude binary grating with fill factor: self.u = amp_min + (amp_max - amp_min) * (1 + np.cos(2 * np.pi * (Xrot - phase) / period)) / 2
-
-        Args:
-            x0 (float):  phase shift
-            period (float): period of the grating
-            fill_factor (float): fill_factor
-            angle (float): angle of the grating in radians
-
-        Notes:
-            Ronchi grating when fill_factor = 0.5.
-
-            It is obtained from a sinusoidal, instead as a sum of slits, for speed.
-
-            The equation to determine the position y0 is: y0=np.cos(np.pi*fill_factor)
-
-        Example:
-            ronchi_grating(x0=0 * um, period=40*um, fill_factor=0.5,  angle=0)
-        """
-        t = Scalar_mask_XY(self.x, self.y, self.wavelength)
-        y0 = np.cos(np.pi * fill_factor)
-
-        t.sine_grating(period=period,
-                       amp_min=-1,
-                       amp_max=1,
-                       x0=x0,
-                       angle=angle)
-
-        t.u[t.u > y0] = 1
-        t.u[t.u <= y0] = 0
-
-        # # Mitad de linea blanca, mitad negra.
-        # # Nos quedamos con el valor mayor (e-15) para que en ese tramo valga 1.
-        # if ((t.u[0, 0] != t.u[0, -1]) and angle == 90 * degrees):
-        #     #print(t.u[0].max())
-        #     t.u[0] = t.u[0].max()
-
-        # # Correction 2 (0 degrees)
-        # if angle == 0 * degrees:
-        #     ind = 0
-        #     times = int(2 * t.x.max() / period)
-        #     pixel_size = (t.x[1] - t.x[0])
-        #     index = np.where(t.u[0, :] == 0)[0]
-        #     distancia_minimos = int(period / pixel_size)
-
-        #     for i in range(times - 1):
-        #         D_index = index[ind + int(distancia_minimos / 2)] - index[ind]
-
-        #         if D_index != distancia_minimos:
-        #             #print('Correcion_Error del periodo')
-        #             t.u[:, ind] = 1
-
-        #         ind += int(distancia_minimos / 2)
-
-        self.u = t.u
-
-    def binary_grating(self,
-                       x0: float,
-                       period: float,
-                       fill_factor: float = 0.5,
-                       a_min: float = 0,
-                       a_max: float = 1,
-                       phase: float = 0 * degrees,
-                       angle: float = 0.):
-        """Binary grating (amplitude and/or phase). The minimum and maximum value of amplitude and phase can be controlled.
-
-         Args:
-            x0 (float):  phase shift
-            period (float): period of the grating
-            fill_factor (float): fill_factor
-            a_min (float): minimum amplitude
-            a_max (float): maximum amplitude
-            phase (float): max phase shift in phase gratings
-            angle (float): angle of the grating in radians
-
-        Example:
-            binary_grating( x0=0, period=40 * um, fill_factor=0.5,
-                           a_min=0, a_max=1, phase=0 * degrees, angle=0 * degrees)
-        """
-        t = Scalar_mask_XY(self.x, self.y, self.wavelength)
-        t.ronchi_grating(x0=x0,
-                         period=period,
-                         fill_factor=fill_factor,
-                         angle=angle)
-        amplitud = a_min + (a_max - a_min) * t.u
-        self.u = amplitud * np.exp(1j * phase * t.u)
-
-    def blazed_grating(self, period: float, phase_max: float, x0: float, angle: float = 0.):
-        """Blazed grating.
-
-         Args:
-            period (float): period of the grating
-            phase_max (float): maximum phase of the blazed grating
-            x0 (float): initial displacement of the grating
-            angle (float): angle of the grating in radians
-
-        Example:
-            blazed_grating(period=40 * um, phase_max=2*np.pi, x0, angle=0 * degrees)
-        """
-        k = 2 * np.pi / self.wavelength
-        # Inclinacion de las franjas
-        Xrot, Yrot = self.__rotate__(angle, (x0, 0))
-
-        num_periods = (self.x[-1] - self.x[0]) / period
-
-        # Height computation
-        phase = (Xrot - x0) * phase_max * num_periods / (self.x[-1] -
-                                                         self.x[0])
-
-        # normalization between 0 and 2pi
-        phase = np.remainder(phase, phase_max)
-        self.u = np.exp(1j * phase)
-
-    def grating_2D(self,
-                   r0: list[floating],
-                   period: float,
-                   fill_factor: float,
-                   a_min: float = 0,
-                   a_max: float = 1.,
-                   phase: float = 0,
-                   angle: float = 0.):
-        """2D binary grating
-
-         Args:
-            r0 (float, r0):  initial position
-            period (float, float): period of the grating
-            fill_factor (float): fill_factor
-            a_min (float): minimum amplitude
-            a_max (float): maximum amplitude
-            phase (float): max phase shift in phase gratings
-            angle (float): angle of the grating in radians
-
-        Example:
-            grating_2D(period=40. * um, a_min=0, a_max=1., phase=0. * \
-                       np.pi / 2, x0=0, fill_factor=0.75, angle=0.0 * degrees)
-        """
-        if isinstance(period, (float, int)):
-            period = period, period
-
-        t1 = Scalar_mask_XY(self.x, self.y, self.wavelength)
-        t2 = Scalar_mask_XY(self.x, self.y, self.wavelength)
-
-        t1.binary_grating(r0[0] + period[0] / 8, period[0], fill_factor, 0, 1,
-                          0, angle)
-        t2.binary_grating(r0[1] + period[1] / 4, period[1], fill_factor, 0, 1,
-                          0, angle + 90. * degrees)
-
-        t2_grating = t1 * t2
-
-        self.u = a_min + (a_max - a_min) * t2_grating.u
-        self.u = self.u * np.exp(1j * phase * t2_grating.u)
-
-    def grating_2D_chess(self,
-                         r0: list[floating],
-                         period: float,
-                         fill_factor: float,
-                         a_min: float = 0.,
-                         a_max: float = 1.,
-                         phase: float = 0.,
-                         angle: floating = 0.):
-        """2D binary grating as chess
-
-         Args:
-            r0 (float, r0):  initial position
-            period (float): period of the grating
-            fill_factor (float): fill_factor
-            a_min (float): minimum amplitude
-            a_max (float): maximum amplitude
-            phase (float): max phase shift in phase gratings
-            angle (float): angle of the grating in radians
-
-        Example:
-            grating_2D_chess(r0=(0,0), period=40. * um, fill_factor=0.75, a_min=0, a_max=1., phase=0. * \
-                             np.pi / 2, angle=0.0 * degrees)
-        """
-
-        if isinstance(period, (float, int)):
-            period = period, period
-
-        t1 = Scalar_mask_XY(self.x, self.y, self.wavelength)
-        t2 = Scalar_mask_XY(self.x, self.y, self.wavelength)
-
-        t1.binary_grating(r0[0], period[0], fill_factor, 0, 1, 0, angle)
-        t2.binary_grating(r0[1], period[1], fill_factor, 0, 1, 0,
-                          angle + 90. * degrees)
-
-        t2_grating = t1 * t2
-        t2_grating.u = np.logical_xor(t1.u, t2.u)
-
-        self.u = a_min + (a_max - a_min) * t2_grating.u
-        self.u = self.u * np.exp(1j * phase * t2_grating.u)
-
-    def roughness(self, t: float, s: float, refractive_index: float = -1.):
-        """Generation of a rough surface. According to Ogilvy p.224
-
-        Args:
-            t (float, float): (tx, ty), correlation length of roughness
-            s (float): std of heights
-            refractive_index (float): refractive index, if -1 it is reflexion
-
-        Example:
-            roughness(t=(50 * um, 25 * um), s=1 * um)
-        """
-
-        h_corr = roughness_2D(self.x, self.y, t, s)
-
-        k = 2 * np.pi / self.wavelength
-        self.u = np.exp(1.j * k * (refractive_index - 1) * h_corr)
-        return h_corr
-
-    def circle_rough(self, r0: list[floating], radius: float, angle: float, sigma: float):
-        """Circle with a rough edge.
-
-        Args:
-            r0 (float,float): location of center
-            radius (float): radius of circle
-            angle (float): when radius are not equal, axis of ellipse
-            sigma  (float): std of roughness
-        """
-
-        x0, y0 = r0
-        Xrot, Yrot = self.__rotate__(angle)
-
-        u = np.zeros(np.shape(self.X))
-
-        random_part = np.random.randn(Yrot.shape[0], Yrot.shape[1])
-        ipasa = (Xrot - x0)**2 + (Yrot - y0)**2 - (radius +
-                                                   sigma * random_part)**2 < 0
-        u[ipasa] = 1
-        self.u = u
-
-    def ring_rough(self, r0: list[floating], radius1: float, radius2: float, angle: float, sigma: float):
-        """Ring with a rough edge
-
-        Args:
-            r0 (float,float): location of center
-            radius1 (float): inner radius
-            radius2 (float): outer radius
-            angle (float): when radius are not equal, axis of ellipse
-            sigma  (float): std of roughness
-        """
-
-        ring1 = Scalar_mask_XY(self.x, self.y, self.wavelength)
-        ring2 = Scalar_mask_XY(self.x, self.y, self.wavelength)
-        ring1.circle_rough(r0, radius1, angle, sigma)
-        ring2.circle_rough(r0, radius2, angle, sigma)
-
-        # Al restar ring2.u-ring1.u se logra la transmitancia en el interior
-        self.u = ring2.u - ring1.u
-
-    def fresnel_lens_rough(self, r0: list[floating], radius: float, focal, angle: float, sigma: float):
-        """Ring with a rough edge
-
-        Args:
-            r0 (float,float): location of center
-            radius (float): maximum radius of mask
-            focal (float): outer radius
-            angle (float): when radius are not equal, axis of ellipse
-            sigma  (float): std of roughness
-        """
-        lens = Scalar_mask_XY(self.x, self.y, self.wavelength)
-        ring = Scalar_mask_XY(self.x, self.y, self.wavelength)
-
-        R0 = np.sqrt(self.wavelength * focal)
-        num_rings = int(round((radius / R0)**2))
-
-        radius_0 = np.sqrt(self.wavelength * focal * 4) / 2
-        ring.circle_rough(r0, radius_0, angle, sigma)
-        lens.u = lens.u + ring.u
-
-        for m in range(3, num_rings + 2, 2):
-            inner_radius = np.sqrt((m - 1) * self.wavelength * focal)
-            outer_radius = np.sqrt(m * self.wavelength * focal)
-            ring.ring_rough(r0,
-                            inner_radius,
-                            outer_radius,
-                            angle=angle,
-                            sigma=sigma)
-            lens.u = lens.u + ring.u
-        self.u = lens.u
-
-    def super_ellipse(self, r0: list[floating], radius: float, n: list[int, int] = (2, 2),
-                      angle: float = 0.):
-        """Super_ellipse. Abs((Xrot - x0) / radiusx)^n1 + Abs()(Yrot - y0) / radiusy)=n2
-
-        Args:
-            r0 (float, float): center of super_ellipse
-            radius (float, float): radius of the super_ellipse
-            n (float, float) =  degrees of freedom of the next equation, n = (n1, n2)
-            angle (float): angle of rotation in radians
-
-        Note:
-            n1 = n2 = 1: for a square
-            n1 = n2 = 2: for a circle
-            n1 = n2 = 0.5: for a superellipse
-
-        References:
-            https://en.wikipedia.org/wiki/Superellipse
-
-
-        Example:
-            super_ellipse(r0=(0 * um, 0 * um), radius=(250 * \
-                          um, 125 * um), angle=0 * degrees)
-        """
-
-        if isinstance(r0, (float, int)):
-            x0, y0 = (r0, r0)
-        else:
-            x0, y0 = r0
-
-        if isinstance(n, (int, float)):
-            nx, ny = (n, n)
-        else:
-            nx, ny = n
-
-        assert nx > 0 and ny > 0
-
-        if isinstance(radius, (float, int)):
-            radiusx, radiusy = (radius, radius)
-        else:
-            radiusx, radiusy = radius
-
-        # Rotation of the super-ellipse
-        Xrot, Yrot = self.__rotate__(angle, (x0, y0))
-
-        # Definition of transmittance
-        u = np.zeros_like(self.X)
-        ipasa = np.abs((Xrot) / radiusx)**nx + np.abs((Yrot) / radiusy)**ny < 1
-        u[ipasa] = 1
-        self.u = u
-
-    def superformula(self, r0: list[floating], radius: float, n: list[int, int, int],
-                     m: float, angle: float = 0.):
-        """superformula. Abs((Xrot - x0) / radiusx)^n1 + Abs()(Yrot - y0) / radiusy)=n2
-
-        Args:
-            r0 (float, float): center of super_ellipse
-            radius (float, float): radius of the super_ellipse
-            n (float, float, float):  n1, n2, n3 parameters
-            m (float): num of petals
-            angle (float): angle of rotation in radians
-
-
-        Note:
-            n1 = n2 = 1: for a square
-            n1 = n2 = 2: for a circle
-            n1 = n2 = 0.5: for a superellipse
-
-        References:
-            Gielis, J. "A Generic Geometric Transformation that Unifies a Wide Range of Natural and Abstract Shapes." Amer. J. Botany 90, 333-338, 2003.
-            https://mathworld.wolfram.com/Superellipse.html
-
-        Example:
-            superformula(r0=(0, 0),  radius=(1.5 * mm, 1.5 * mm), n=(1, 1, 1), m=8, angle=0 * degrees)       
-        """
-
-        if isinstance(r0, (float, int)):
-            x0, y0 = (r0, r0)
-        else:
-            x0, y0 = r0
-
-        n1, n2, n3 = n
-
-        if isinstance(radius, (float, int)):
-            radiusx, radiusy = (radius, radius)
-        else:
-            radiusx, radiusy = radius
-
-        # Rotation of the super-ellipse
-        Xrot, Yrot = self.__rotate__(angle, (x0, y0))
-
-        R = np.sqrt(Xrot**2 + Yrot**2)
-        Theta = np.arctan2(Yrot, Xrot)
-
-        # Definition of transmittance
-        u = np.zeros_like(self.u)
-
-        factor = max(radiusx, radiusy)
-
-        term1 = np.abs(np.cos(0.25 * m * Theta) / (radiusx / factor))**n2
-        term2 = np.abs(np.sin(0.25 * m * Theta) / (radiusy / factor))**n3
-        r_theta = (term1 + term2)**(-1 / n1) * factor
-
-        ipasa = R < r_theta
-
-        u[ipasa] = 1
-        self.u = u
-
-    def elliptical_phase(self, f1, f2, angle: float):
-        """Elliptical phase
-
-        Args:
-            f1 (float): focal f1
-            f2 (float): focal f2
-            angle (float): angle
-        """
-
-        k = 2 * np.pi / self.wavelength
-
-        Xrot, Yrot = self.__rotate__(angle)
-
-        phase = k * (Xrot**2 / (2 * f1) + Yrot**2 / (2 * f2))
-
-        self.u = np.exp(1j * phase)
-
-    def sinusoidal_slit(self,
-                        size: floating,
-                        x0: floating,
-                        amplitude: floating,
-                        phase: floating,
-                        period: floating,
-                        angle: floating = 0.):
-        """
-        This function will create a sinusoidal wave-like slit.
-
-        Args:
-            x0 (float): center of slit
-            size (float): size of slit
-            amplitude (float, float): Phase between the wave-like borders of the slit.
-            phase (float): Phase between the wave-like borders of the slit
-            period (float): wavelength of the wave-like border of the slit
-            angle (float): Angle to be rotated the sinusoidal slit
-
-        Example:
-            sinusoidal_slit(y0=(10 * um, -10 * um), amplitude=(10 * um, 20 * um),
-                            phase=0 * degrees, angle=0 * degrees, period=(50 * um, 35 * um))
-        """
-
-        if isinstance(amplitude, (int, float)):
-            amplitude1, amplitude2 = (amplitude, amplitude)
-        else:
-            amplitude1, amplitude2 = amplitude
-
-        if isinstance(period, (int, float)):
-            period1, period2 = (period, period)
-        else:
-            period1, period2 = period
-
-        assert amplitude1 > 0 and amplitude2 > 0 and period1 > 0 and period2 > 0
-
-        Xrot, Yrot = self.__rotate__(angle, (x0, 0))
-
-        u = np.zeros_like(self.X)
-        X_sin1 = +size / 2 + amplitude1 * np.sin(2 * np.pi * Yrot / period1)
-        X_sin2 = -size / 2 + amplitude2 * np.sin(2 * np.pi * Yrot / period2 +
-                                                 phase)
-        ipasa_1 = (X_sin1 > Xrot) & (X_sin2 < Xrot)
-        u[ipasa_1] = 1
-        self.u = u
-
-    def crossed_slits(self, r0: list[floating], slope: floating, angle: floating = 0.):
-        """This function will create a crossed slit mask.
-
-        Args:
-            r0 (float, float): center of the crossed slit
-            slope (float, float): slope of the slit
-            angle (float): Angle of rotation of the slit
-
-        Example:
-            crossed_slits(r0 = (-10 * um, 20 * um),  slope = 2.5, angle = 30 * degrees)
-        """
-        if isinstance(slope, (float, int)):
-            slope_x, slope_y = (slope, slope)
-        else:
-            slope_x, slope_y = slope
-
-        if isinstance(r0, (float, int)):
-            x0, y0 = (r0, r0)
-        else:
-            x0, y0 = r0
-
-        # Rotation of the crossed slits
-        Xrot, Yrot = self.__rotate__(angle, (x0, y0))
-
-        u = np.zeros_like(self.X)
-        Y1 = slope_x * np.abs(Xrot)  # + y0
-        Y2 = slope_y * np.abs(Xrot)  # + y0
-
-        if (slope_x > 0) and (slope_y < 0):
-            ipasa = (Yrot > Y1) | (Yrot < Y2)
-        elif (slope_x < 0) and (slope_y > 0):
-            ipasa = (Yrot < Y1) | (Yrot > Y2)
-        elif (slope_x < 0) and (slope_y < 0):
-            Y2 = -Y2 + 2 * y0
-            ipasa = (Yrot < Y1) | (Yrot > Y2)
-        else:
-            Y2 = -Y2 + 2 * y0
-            ipasa = (Yrot > Y1) | (Yrot < Y2)
-
-        u[ipasa] = 1
-        self.u = u
-
-    def hermite_gauss_binary(self, r0: list[floating], w0: list[floating], n: int, m: int):
-        """Binary phase mask to generate an Hermite Gauss beam.
-
-        Args:
-            r0 (float, float): (x,y) position of source.
-            w0 (float, float): width of the beam.
-            n (int): order in x.
-            m (int): order in y.
-
-        Example:
-             hermite_gauss_binary(r0=(0,0), w0=(100*um, 50*um), n=2, m=3)
-        """
-        # Prepare space
-        X = self.X - r0[0]
-        Y = self.Y - r0[1]
-        r2 = np.sqrt(2)
-        wx, wy = w0
-
-        # Calculate amplitude
-        E = eval_hermite(n, r2 * X / wx) * eval_hermite(m, r2 * Y / wy)
-        phase = np.pi * (E > 0)
-
-        self.u = np.exp(1j * phase)
-
-    def laguerre_gauss_binary(self, r0: list[floating], w0: list[floating], n: floating, l: floating):
-        """Binary phase mask to generate an Hermite Gauss beam.
-
-        Args:
-            r0 (float, float): (x,y) position of source.
-            w0 (float, float): width of the beam.
-            n (int): radial order.
-            l (int): angular order.
-
-        Example:
-             laguerre_gauss_binary(r0=(0,0), w0=1*um, n=0, l=0)
-        """
-        # Prepare space
-        X = self.X - r0[0]
-        Y = self.Y - r0[1]
-        Ro2 = X**2 + Y**2
-        Th = np.arctan2(Y, X)
-
-        # Calculate amplitude
-        E = laguerre_polynomial_nk(2 * Ro2 / w0**2, n, l)
-        phase = np.pi * (E > 0)
-
-        self.u = np.exp(1j * (phase + l * Th))
+# !/usr/bin/env python3
+
+"""
+This module generates Scalar_mask_XY class for definingn masks. Its parent is Scalar_field_X.
+
+The main atributes are:
+    * self.x - x positions of the field
+    * self.z - z positions of the field
+    * self.u - field XZ
+    * self.n - refractive index XZ
+    * self.wavelength - wavelength of the incident field. The field is monochromatic
+
+The magnitude is related to microns: `micron = 1.`
+
+*Class for unidimensional scalar masks*
+
+*Functions*
+    * set_amplitude, set_phase
+    * binarize, two_levels, gray_scale
+    * a_dataMatrix
+    * area
+    * save_mask
+    * inverse_amplitude, inverse_phase
+    * widen
+    * image
+    * point_maks, slit, double_slit, square, circle, super_gauss, square_circle, ring, cross
+    * mask_from_function
+    * prism, lens, lens_spherical, aspheric, fresnel_lens
+    * sine_grating, sine_edge_grating ronchi_grating, binary_grating, blazed_grating, forked_grating, grating2D, grating_2D_chess
+    * axicon, axicon_binary, biprism_fresnel,
+    * radial_grating, angular_grating, hyperbolic_grating, archimedes_spiral, laguerre_gauss_spiral
+    * hammer
+    * roughness, circle_rough, ring_rough, fresnel_lens_rough,
+"""
+
+import matplotlib.figure as mpfig
+import matplotlib.image as mpimg
+from diffractio.utils_math import cart2pol
+
+from PIL import Image
+from scipy.signal import fftconvolve
+from scipy.special import eval_hermite
+import matplotlib.path as mpath
+
+from .utils_typing import npt, Any, NDArray, floating, NDArrayFloat, NDArrayComplex
+
+
+from . import degrees, np, plt, sp, um
+from .scalar_fields_XY import Scalar_field_XY
+from .scalar_sources_XY import Scalar_source_XY
+from .utils_math import (fft_convolution2d, laguerre_polynomial_nk, nearest,
+                         nearest2)
+from .utils_optics import roughness_2D
+from .utils_dxf import load_dxf
+
+class Scalar_mask_XY(Scalar_field_XY):
+    """Class for working with XY scalar masks.
+
+    Args:
+        x (numpy.array): linear array with equidistant positions. The number of data is preferibly :math:`2^n`
+        y (numpy.array): linear array with equidistant positions for y values
+        wavelength (float): wavelength of the incident field
+        info (str): String with info about the simulation
+
+    Attributes:
+        self.x (numpy.array): linear array with equidistant positions. The number of data is preferibly :math:`2^n` .
+        self.y (numpy.array): linear array wit equidistant positions for y values
+        self.wavelength (float): wavelength of the incident field.
+        self.u (numpy.array): (x,z) complex field
+        self.info (str): String with info about the simulation
+    """
+
+    def __init__(self, x: NDArrayFloat | None = None, y: NDArrayFloat | None = None,
+                 wavelength: float | None = None, info: str = ""):
+
+        super().__init__(x, y, wavelength, info)
+        self.type = 'Scalar_mask_XY'
+
+    def set_amplitude(self, q: bool = True, positive: bool = False, amp_min: floating = 0.,
+                      amp_max: floating = 1.):
+        """ TODO:
+        makes that the mask has only amplitude.
+
+        Args:
+            q (int): 0 - amplitude as it is and phase is removed. 1 - take phase and convert to amplitude
+
+            positive (int): 0 - value may be positive or negative. 1 - value is only positive
+        """
+
+        amplitude = np.abs(self.u)
+        phase = np.angle(self.u)
+
+        if q == False:
+            if positive is False:
+                self.u = amp_min + (amp_max -
+                                    amp_min) * amplitude * np.sign(phase)
+            elif positive is True:
+                self.u = amp_min + (amp_max - amp_min) * amplitude
+        else:
+            if positive is False:
+                self.u = amp_min + (amp_max - amp_min) * phase
+            elif positive is True:
+                self.u = amp_min + (amp_max - amp_min) * np.abs(phase)
+
+        # hay que terminar
+
+    def set_phase(self, q: bool = True, phase_min: floating = 0., phase_max: floating = np.pi):
+        """Makes the mask as phase,
+            q=0: Pass amplitude to 1.
+            q=1: amplitude pass to phase
+        """
+
+        amplitude = np.abs(self.u)
+        phase = np.angle(self.u)
+
+        if q == 0:
+            self.u = np.exp(1.j * phase)
+        if q == 1:
+            self.u = np.exp(1.j * (phase_min +
+                                   (phase_max - phase_min) * amplitude))
+
+    def area(self, percentage: floating):
+        """Computes area where mask is not 0
+
+        Args:
+            percentage_maximum (float): percentage from maximum intensity to compute
+
+        Returns:
+            float: area (in um**2)
+
+        Example:
+            area(percentage=0.001)
+        """
+
+        intensity = np.abs(self.u)**2
+        max_intensity = intensity.max()
+        num_pixels_1 = sum(sum(intensity > max_intensity * percentage))
+        num_pixels = len(self.x) * len(self.y)
+        delta_x = self.x[1] - self.x[0]
+        delta_y = self.y[1] - self.y[0]
+
+        return (num_pixels_1 / num_pixels) * (delta_x * delta_y)
+
+    def inverse_amplitude(self, new_field: bool = False):
+        """Inverts the amplitude of the mask, phase is equal as initial
+
+        Args:
+            new_field (bool): If True it returns a Scalar_mask_XY object, else, it modifies the existing object
+
+
+        Returns:
+            Scalar_mask_XY:  If new_field is True, it returns a Scalar_mask_XY object.
+        """
+
+        amplitude = np.abs(self.u)
+        phase = np.angle(self.u)
+
+        new_amplitude = (1 - amplitude) * np.exp(1.j * phase)
+
+        if new_field is False:
+            self.u = new_amplitude
+        else:
+            new = Scalar_mask_XY(self.x, self.y, self.wavelength)
+            new.u = new_amplitude
+            return new
+
+    def inverse_phase(self, new_field: bool = False):
+        """Inverts the phase of the mask, amplitude is equal as initial
+
+        Args:
+            new_field (bool): If True it returns a Scalar_mask_XY object, else, it modifies the existing object
+
+
+        Returns:
+            Scalar_mask_XY:  If new_field is True, it returns a Scalar_mask_XY object.
+        """
+
+        amplitude = np.abs(self.u)
+        phase = np.angle(self.u)
+
+        new_amplitude = amplitude * np.exp(-1.j * phase)
+
+        if new_field is False:
+            self.u = new_amplitude
+        else:
+            new = Scalar_mask_XY(self.x, self.y, self.wavelength)
+            new.u = new_amplitude
+            return new
+
+    def filter(self, mask, new_field: bool = True, binarize=False, normalize: bool = False):
+        """Widens a field using a mask
+
+        Args:
+            mask (diffractio.Scalar_mask_XY): filter
+            new_field (bool): If True, develope new Field
+            binarize (bool, float): If False nothing, else binarize in level
+            normalize (bool): If True divides the mask by sum.
+        """
+
+        f1 = np.abs(mask.u)
+
+        if normalize is True:
+            f1 = f1 / f1.sum()
+
+        covolved_image = fft_convolution2d(f1, np.abs(self.u))
+        if binarize is not False:
+            covolved_image[covolved_image > binarize] = 1
+            covolved_image[covolved_image <= binarize] = 0
+
+        if new_field is True:
+            new = Scalar_field_XY(self.x, self.y, self.wavelength)
+            new.u = covolved_image
+            return new
+        else:
+            self.u = covolved_image
+
+    def widen(self, radius: float, new_field: bool = True, binarize=True):
+        """Widens a mask using a convolution of a certain radius
+
+        Args:
+            radius (float): radius of convolution
+            new_field (bool): returns a new XY field
+            binarize (bool): binarizes result.
+        """
+
+        filter = Scalar_mask_XY(self.x, self.y, self.wavelength)
+        filter.circle(r0=(0 * um, 0 * um), radius=radius, angle=0 * degrees)
+
+        image = np.abs(self.u)
+        filtrado = np.abs(filter.u) / np.abs(filter.u.sum())
+
+        covolved_image = fft_convolution2d(image, filtrado)
+        minimum = 0.01 * covolved_image.max()
+
+        if binarize is True:
+            covolved_image[covolved_image > minimum] = 1
+            covolved_image[covolved_image <= minimum] = 0
+        else:
+            covolved_image = covolved_image / covolved_image.max()
+
+        if new_field is True:
+            filter.u = covolved_image
+            return filter
+        else:
+            self.u = covolved_image
+
+    # __MASKS____________________________________________
+
+    def extrude_mask_x(self, mask_X, y0: float = None, y1: float = None, kind: str = 'unique',
+                       normalize: bool = None):
+        """
+        Converts a Scalar_mask_X in volumetric between z0 and z1 by growing between these two planes
+        Args:
+            mask_X (Scalar_mask_X): an amplitude mask of type Scalar_mask_X.
+            y0 (float): initial  position of mask
+            y1 (float): final position of mask
+            kind (str): 'superpose', 'unique'
+            normalize (str): if 'cut' (>1 -> 1), 'normalize', None
+        """
+
+        if y0 is None:
+            y0 = self.y[0]
+        if y1 is None:
+            y1 = self.y[-1]
+
+        iy0, _, _ = nearest(vector=self.y, number=y0)
+        iy1, _, _ = nearest(vector=self.y, number=y1)
+
+        for i, index in enumerate(range(iy0, iy1)):
+            if kind == 'unique':
+                self.u[index, :] = mask_X.u
+            elif kind == 'superpose':
+                self.u[index, :] = self.u[index, :] + mask_X.u
+
+        if normalize == 'cut':
+            self.u[self.u > 1] = 1
+        elif normalize == 'normalize':
+            maximum = np.abs(self.u.max())
+            self.u = self.u / maximum
+
+    def mask_from_function(self, r0: floating | list, index: floating, f1, f2, radius: floating = 0,
+                           v_globals: dict = {}):
+        """ phase mask defined between 2 surfaces $f_1$ and $f_2$:  $h(x,y)=f_2(x,y)-f_1(x,y)$
+
+        Args:
+            r0 (float, float): center of cross
+            index (float): refractive index
+            f1 (str): function for first surface
+            f2 (str): function for second surface
+            radius (float, float) or (float): size of mask
+            v_globals (dict): dictionary with globals
+            mask (bool): If True applies mask
+        """
+
+        if isinstance(radius, (float, int, complex)):
+            radius = (radius, radius)
+
+        k = 2 * np.pi / self.wavelength
+
+        if radius[0] > 0:
+            amplitude = Scalar_mask_XY(self.x, self.y, self.wavelength)
+            amplitude.circle(r0, radius, 0 * degrees)
+            t = amplitude.u
+        else:
+            t = 1
+
+        v_locals = {'self': self, 'sp': sp, 'degrees': degrees}
+
+        F2 = eval(f2, v_globals, v_locals)
+        F1 = eval(f1, v_globals, v_locals)
+        self.u = t * np.exp(1.j * k * (index - 1) * (F2 - F1))
+        self.u[t == 0] = 0
+
+    def image(self,
+              filename: str = '',
+              channel: int = 0,
+              normalize: bool = True,
+              lengthImage: bool = False,
+              invert: bool = False,
+              angle: floating = 0):
+        """Converts an image file XY mask. If the image is color, we get the first Red frame
+
+        Args:
+            filename (str): filename of the image
+            channel (int): number of channel RGB to get the image
+            normalize (bool): if True normalizes the image
+            lengthImage (bool, int): If False does nothing, if number resize image
+            invert (bool): if True the image is inverted
+            angle (float): rotates image a certain angle
+
+        Returns
+            str: filename
+    """
+
+        # Abre image (no la muestra)
+        im = Image.open(filename)
+
+        # Image traspuesta
+        im = im.transpose(1)
+        # Extrae sus components de color en varios canales
+        colores = im.split()
+
+        # Seleccionamos un channel de color
+        image = colores[channel]
+
+        # data = image.getdata()
+
+        # Reajuste del length manteniendo la relacion de aspecto
+        if lengthImage is False:
+            length = self.u.shape
+            image = image.resize(length)
+
+        if lengthImage is True:
+            length = im.size
+            self.x = np.linspace(self.x[0], self.x[-1], length[0])
+            self.y = np.linspace(self.y[0], self.y[-1], length[1])
+            self.X, self.Y = np.meshgrid(self.x, self.y)
+
+        # Rotacion de la image
+        if angle != 0:
+            image = image.rotate(angle)
+
+        data = np.array(image)
+        # Inversion de color
+        if invert is True:
+            data = data.max() - data
+
+        # Normalizacion de la intensity
+        if normalize is True:
+            data = (data - data.min()) / (data.max() - data.min())
+
+        self.u = data
+        return filename
+
+    def dxf(self, filename_dxf: str, num_pixels: list[int, int] | None = None,
+            extent: list[float] | None = None, units: str = 'um', invert: bool = False,
+            verbose: bool = False):
+        """Loads a dxf file. Internally it has the extension of the drawing, so it is not required to generate x,y spaces. It is possible with extent, but then the file is scaled. Warning: Dxf files are usually in mm. and diffractio works in um. To generate .u, a temporal .png file is generated. 
+        If x and y arrays are given, then num_pixels and extent are not used.
+
+        msp.units = 13 # 0 - sin ,  4 mm,   12 nm,  13 um,
+
+
+        Args:
+            filename_dxf (str): DXF filename .dxf
+            num_pixels (list[int, int] | None, optional): If . Defaults to None.
+            extent (_type_, optional): _description_. Defaults to None.
+            units (str, optional): _description_. Defaults to 'mm'.
+            invert (bool, optional): _description_. Defaults to False.
+            verbose (bool, optional): _description_. Defaults to True.
+        """
+
+        if self.x is not None:
+            num_pixels = len(self.x), len(self.y)
+
+        image_new, p_min, p_max, msp = load_dxf(filename_dxf, num_pixels, verbose)
+        image_new = np.flipud(image_new)
+
+        if units == 'mm':
+            p_min = p_min*1000
+            p_max = p_max*1000
+        elif units == 'inches':
+            p_min = p_min*25400
+            p_max = p_max*25400
+
+        if self.x is None:
+            if extent is None:
+                self.x = np.linspace(p_min[0], p_max[0], num_pixels[0])
+                self.y = np.linspace(p_min[1], p_max[1], num_pixels[1])
+                self.X, self.Y = np.meshgrid(self.x, self.y)
+                self.u = np.zeros_like(self.X, dtype=complex)
+            else:
+                self.x = np.linspace(extent[0], extent[1], num_pixels[0])
+                self.y = np.linspace(extent[2], extent[3], num_pixels[1])
+                self.X, self.Y = np.meshgrid(self.x, self.y)
+                self.u = np.zeros_like(self.X, dtype=complex)
+        if invert is True:
+            image_new = 1-image_new
+
+        self.u = image_new
+
+    def repeat_structure(self,
+                         num_repetitions: int,
+                         position: str = 'center',
+                         new_field: bool = True):
+        """Repeat the structure (n x m) times.
+
+        Args:
+            num_repetitions (int, int): Number of repetitions of the mask
+            position (string or number,number): 'center', 'previous' or initial position. Initial x
+            new_field (bool): If True, a new mask is produced, else, the mask is modified.
+
+        """
+
+        u0 = self.u
+        x0 = self.x
+        y0 = self.y
+        wavelength = self.wavelength
+
+        u_new = np.tile(u0, (num_repetitions[1], num_repetitions[0]))
+
+        x_min = x0[0]
+        x_max = x0[-1]
+        # dx = x0[1] - x0[0]
+
+        y_min = y0[0]
+        y_max = y0[-1]
+        # dy = y0[1] - y0[0]
+
+        x_new = np.linspace(num_repetitions[0] * x_min,
+                            num_repetitions[0] * x_max,
+                            num_repetitions[0] * len(x0))
+        y_new = np.linspace(num_repetitions[1] * y_min,
+                            num_repetitions[1] * y_max,
+                            num_repetitions[1] * len(y0))
+
+        center_x = (x_new[-1] + x_new[0]) / 2
+        center_y = (y_new[-1] + y_new[0]) / 2
+
+        if position == 'center':
+            x_new = x_new - center_x
+            y_new = y_new - center_y
+
+        elif position == 'previous':
+            x_new = x_new - x_new[0] + x0[0]
+            y_new = y_new - y_new[0] + y0[0]
+
+        elif isinstance(position, np.array):
+            x_new = x_new - x_new[0] + position[0]
+            y_new = y_new - y_new[0] + position[1]
+
+        if new_field is True:
+            t_new = Scalar_mask_XY(x=x_new, y=y_new, wavelength=wavelength)
+            t_new.u = u_new
+
+            return t_new
+
+        else:
+            self.u = u_new
+            self.x = x_new
+            self.y = y_new
+
+    def masks_to_positions(self, pos: list[floating] | NDArrayFloat, new_field: bool = True,
+                           binarize: bool = False, normalize: bool = False):
+        """
+        Place a certain mask on several positions.
+
+        Args:
+        pos (float, float) or (np.array, np.array): (x,y) point or points where mask is placed.
+        new_field (bool): If True, a new mask is produced, else, the mask is modified. Default: True.
+        binarize (bool, float): If False nothing, else binarize in level. Default: False.
+        normalize (bool): If True divides the mask by sum. Default: False.
+
+        Example:
+            masks_to_positions(np.array([[0,100,100],[0,-100,100]]),new_field=True)
+        """
+
+        lens_array = Scalar_mask_XY(self.x, self.y, self.wavelength)
+        lens_array.dots(r0=pos)
+
+        f1 = self.u
+
+        if normalize is True:
+            f1 = f1 / f1.sum()
+
+        covolved_image = fft_convolution2d(f1, lens_array.u)
+
+        if binarize is not False:
+            covolved_image[covolved_image > binarize] = 1
+            covolved_image[covolved_image <= binarize] = 0
+
+        if new_field is True:
+            new = Scalar_field_XY(self.x, self.y, self.wavelength)
+            new.u = covolved_image
+            return new
+        else:
+            self.u = covolved_image
+
+    def polygon(self, vertices: NDArrayFloat):
+        """Draws a polygon with the vertices given in a Nx2 numpy array.
+
+        Args:
+            vertices (np.array): Nx2 array with the x,y positions of the vertices.
+
+        Example:
+            x0 = np.linspace(-3 * mm, 3 * mm, 512)
+            y0 = np.linspace(-3 * mm, 3 * mm, 512)
+            wavelength = 0.6328 *um
+            vertices = np.array([(0 * mm, 0 * mm), (2 * mm, 0 * mm), (2 * mm, 1 * mm),(0 * mm, 1 * mm)])
+            t = Scalar_mask_XY(x0, y0, wavelength)
+            t.polygon(vertices)
+            t.draw()
+        """
+
+        num_x, num_y = self.u.shape
+
+        verticesx, _, _ = nearest2(self.y, vertices[:, 1])
+        verticesy, _, _ = nearest2(self.x, vertices[:, 0])
+
+        i_vertices = np.column_stack((verticesx, verticesy))
+
+        # Create the coordinates of the matrix
+        coordinates = np.column_stack(
+            (np.repeat(np.arange(num_x),
+                       num_y), np.tile(np.arange(num_y), num_x)))
+
+        # Create the Path object of the polygon
+        path = mpath.Path(i_vertices)
+
+        # Verificar si cada punto de la matriz está dentro del polígono
+        in_polygon = path.contains_points(coordinates)
+
+        # Check if each point in the array is inside the polygon
+        self.u[in_polygon.reshape((num_x, num_y))] = 1
+
+    def regular_polygon(self, num_vertices: int, radius: floating, angle: floating = 0.):
+        """Generates a regular polygon.
+
+        Args:
+            num_vertices (int): num_vertices
+            radius (float): external radius
+            angle (float): angle of rotation
+
+        Returns:
+            vertices (np.array): position of vertices
+
+        """
+
+        i_vertices = np.array(range(num_vertices + 1))
+        angles = 2 * np.pi * i_vertices / num_vertices
+
+        x_vertices = radius * np.cos(angles - angle + 90 * degrees)
+        y_vertices = radius * np.sin(angles - angle + 90 * degrees)
+
+        vertices = np.column_stack((x_vertices, y_vertices))
+
+        self.polygon(vertices)
+
+        return vertices
+
+    def star(self, num_peaks: int, radii: list[floating], angle: floating = 0.):
+        """Generates a regular polygon
+
+        Args:
+            num_peaks (int): number of peaks.
+            radii (float, float): external radius
+            angle (float): angle of rotation
+
+        Returns:
+            vertices (np.array): position of vertices
+
+        Example:
+            x0 = np.linspace(-3 * mm, 3 * mm, 512)
+            y0 = np.linspace(-3 * mm, 3 * mm, 512)
+            wavelength = 0.6328 *um
+            t = Scalar_mask_XY(x0, y0, wavelength)
+            vertices = t.stars(5, (2*mm,1*mm), 0*degrees)
+            t.draw()
+
+        """
+        radii = np.array(radii)
+
+        i_vertices = np.array(range(num_peaks))
+        angles = 2 * np.pi * i_vertices / num_peaks
+
+        phase_shift = 2 * np.pi / (2 * num_peaks)
+
+        x_vertices_max = radii[0] * np.cos(angles - angle + 90 * degrees)
+        y_vertices_max = radii[0] * np.sin(angles - angle + 90 * degrees)
+        vertices_max = np.column_stack((x_vertices_max, y_vertices_max))
+
+        x_vertices_min = radii[1] * np.cos(angles - angle + phase_shift +
+                                           90 * degrees)
+        y_vertices_min = radii[1] * np.sin(angles - angle + phase_shift +
+                                           90 * degrees)
+        vertices_min = np.column_stack((x_vertices_min, y_vertices_min))
+
+        # Find the maximum number of rows between both matrices
+        max_num_rows = 2 * num_peaks
+
+        # Create an empty interleaved matrix with twice the number of rows
+        interleaved_matrix = np.empty((max_num_rows, 2))
+
+        # Interleave the rows from both matrices
+        interleaved_matrix[:max_num_rows:2] = vertices_max
+        interleaved_matrix[1:max_num_rows:2] = vertices_min
+
+        self.polygon(interleaved_matrix)
+
+        return interleaved_matrix
+
+    def triangle(self, r0: list[floating], slope: floating, height: floating, angle: floating):
+        """Create a triangle mask. It uses the equation of a straight line: y = -slope * (x - x0) + y0
+
+        Args:
+            r0 (float, float): Coordinates of the top corner of the triangle
+            slope (float): Slope if the equation above
+            height (float): Distance between the top corner of the triangle and the basis of the triangle
+            angle (float): Angle of rotation of the triangle
+        """
+        if isinstance(r0, (float, int)):
+            x0, y0 = (r0, r0)
+        elif r0 is None:
+            x0 = 0 * um
+            y0 = height / 2
+        else:
+            x0, y0 = r0
+
+        # Rotation of the super-ellipse
+        Xrot, Yrot = self.__rotate__(angle)
+
+        Y = -slope * np.abs(Xrot - x0) + y0
+        u = np.zeros_like(self.X)
+
+        ipasa = (Yrot < Y) & (Yrot > y0 - height)
+        u[ipasa] = 1
+        u[u > 1] = 1
+        self.u = u
+
+    def photon_sieve(self, t1, r0: list[floating], top_one: bool = True):
+        """Generates a matrix of shapes given in t1.
+
+        Args:
+            t1 (Scalar_mask_XY): Mask of the desired figure to be drawn
+            r0 (float, float) or (np.array, np.array): (x,y) point or points where mask is 1
+            top_one (bool): If True, max(mask) = 1
+
+        Returns:
+            (int): number of points in the mask
+        """
+        r0 = np.array(r0)
+        x0 = r0[:, 0]
+        y0 = r0[:, 1]
+        u = np.zeros_like(self.X)
+        uj = np.zeros_like(self.X)
+
+        if type(r0[0]) in (int, float):
+            i_x0, _, _ = nearest(self.x, x0)
+            i_y0, _, _ = nearest(self.y, y0)
+            u[i_x0, i_y0] = 1
+        else:
+            i_x0s, _, _ = nearest2(self.x, x0)
+            i_y0s, _, _ = nearest2(self.y, y0)
+
+        for i, x_i in enumerate(x0):
+            y_j = y0[i]
+            i_xcercano, _, _ = nearest(self.x, x_i)
+            j_ycercano, _, _ = nearest(self.y, y_j)
+            if x_i < self.x.max() and x_i > self.x.min() and y_j < self.y.max(
+            ) and y_j > self.y.min():
+                uj[i_xcercano, j_ycercano] = 1
+        num_points = int(uj.sum())
+        u = fftconvolve(uj, t1.u, mode='same')
+        if top_one:
+            A = np.abs(u)
+            phase = np.angle(u)
+            A[A > 1] = 1
+            u = A * np.exp(1j * phase)
+            # u[u > 1] = 1
+        self.u = u
+        return num_points
+
+    def insert_array_masks(self, t1, space: list[floating], margin: list[floating] | floating = 0,
+                           angle: floating = 0 * degrees):
+        """Generates a matrix of shapes given in t1.
+
+        Args:
+            t1 (Scalar_mask_XY): Mask of the desired figure to be drawn
+            space (float, float) or (float): spaces between figures.
+            margin (float, float) or (float): extra space outside the mask
+            angle (float): Angle to rotate the matrix of circles
+
+        Returns:
+            (int): number of points in the mask
+
+        Example:
+
+            A = Scalar_mask_XY(x, y, wavelength)
+
+            A.ring(r0, radius1, radius2, angle)
+
+            insert_array_masks(t1 = A, space = 50 * um, angle = 0 * degrees)
+        """
+
+        if isinstance(space, (int, float)):
+            delta_x, delta_y = (space, space)
+        else:
+            delta_x, delta_y = space
+
+        if isinstance(margin, (float, int)):
+            margin_x, margin_y = (margin, margin)
+        else:
+            margin_x, margin_y = margin
+
+        assert delta_x > 0 and delta_y > 0
+
+        uj = np.zeros_like(self.X)
+
+        X = margin_x + np.arange(self.x.min(), self.x.max() + delta_x, delta_x)
+        Y = margin_y + np.arange(self.y.min(), self.y.max() + delta_y, delta_y)
+        for i, x_i in enumerate(X):
+            i_xcercano, _, _ = nearest(self.x, x_i)
+            for j, y_j in enumerate(Y):
+                j_ycercano, _, _ = nearest(self.y, y_j)
+                if x_i < self.x.max() and x_i > self.x.min(
+                ) and y_j < self.y.max() and y_j > self.y.min():
+                    uj[i_xcercano, j_ycercano] = 1
+        num_points = int(uj.sum())
+        u = fftconvolve(uj, t1.u, mode='same')
+        u[u > 1] = 1
+        self.u = u
+        return num_points
+
+    def dots(self, r0: list[floating]):
+        """Generates 1 or several point masks at positions r0
+
+        Args:
+            r0 (float, float) or (np.array, np.array): (x,y) point or points where mask is 1
+
+        """
+        x0, y0 = r0
+        u = np.zeros_like(self.X)
+
+        if type(r0[0]) in (int, float):
+            i_x0, _, _ = nearest(self.x, x0)
+            i_y0, _, _ = nearest(self.y, y0)
+            u[i_y0, i_x0] = 1
+        else:
+            i_x0s, _, _ = nearest2(self.x, x0)
+            i_y0s, _, _ = nearest2(self.y, y0)
+            for (i_x0, i_y0) in zip(i_x0s, i_y0s):
+                u[i_y0, i_x0] = 1
+
+        self.u = u
+
+    def dots_regular(self, xlim: list[floating], ylim: list[floating], num_data: int,
+                     verbose: bool = False):
+        """Generates n x m or several point masks.
+
+        Args:
+            xlim (float, float): (xmin, xmax) positions
+            ylim (float, float): (ymin, ymax) positions
+            num_data (int, int): (x, y) number of points
+        """
+        x0, x1 = xlim
+        y0, y1 = ylim
+        nx, ny = num_data
+        x_points = np.linspace(x0, x1, nx)
+        y_points = np.linspace(y0, y1, ny)
+
+        u = np.zeros_like(self.X)
+        i_x0, _, _ = nearest2(self.x, x_points)
+        i_y0, _, _ = nearest2(self.y, y_points)
+        if verbose is True:
+            print(i_x0)
+            print(i_y0)
+
+        iX, iY = np.meshgrid(i_x0, i_y0)
+        u[iX, iY] = 1
+
+        self.u = u
+
+    def one_level(self, level: floating = 0):
+        """Sets one level for all the image.
+
+        Args:
+            level (float): value
+        """
+        self.u = level * np.ones(self.X.shape)
+
+    def two_levels(self, level1: floating = 0, level2: floating = 1,
+                   x_edge: floating = 0., angle: floating = 0.):
+        """Divides the field in two levels
+
+        Args:
+            level1 (float): value of first level
+            level2 (float): value of second level
+            x_edge (float): position of division
+            angle (float): angle of rotation in radians
+        """
+        Xrot, Yrot = self.__rotate__(angle, (x_edge, 0))
+        self.u = level1 * np.ones(self.X.shape)
+        self.u[Xrot > 0] = level2
+
+    def edge_series(self,
+                    r0: list[floating],
+                    period: floating,
+                    a_coef: NDArrayFloat,
+                    b_coef: NDArrayFloat | None = None,
+                    angle: floating = 0 * degrees,
+                    invert: bool = True):
+        """Creates a linear aperture using the Fourier coefficients.
+
+            Args:
+                x0 (float): x-axis displacement (for 'fslit' function)
+                period (float): Function period
+
+                a_coef (np.array, 2 rows and x columns): coefficients that multiply the cosine function.
+                b_coef (np.array, 2 rows and x columns): coefficients that multiply the sine function.
+                angle (float): angle of rotation in radians
+                invert (bool): inverts transmittance values (for 'fslit' function)
+
+                For both arrays:
+                First row: coefficient orders
+                Second row: coefficient values
+
+            Example:
+                t1.edge_series(x0=0, period=50, a_coef=np.array(
+                    [[0,1],[100,50]]), angle = 0 * degrees, invert=False)
+            """
+
+        Xrot, Yrot = self.__rotate__(angle)
+        Yrot = Yrot
+
+        x0, y0 = r0
+
+        # Definicion de la transmitancia
+        u = np.zeros_like(self.X)
+
+        asol = a_coef[1][0] / 2
+        bsol = 0
+
+        _, num_coefs_a = a_coef.shape
+        for i in range(num_coefs_a):
+            asol = asol + \
+                a_coef[1][i] * np.cos(2 * np.pi * a_coef[0]
+                                      [i] * (Yrot - y0) / period)
+
+        if b_coef is not None:
+            _, num_coefs_b = b_coef.shape
+            for i in range(num_coefs_b):
+                bsol = bsol + \
+                    b_coef[1][i] * np.sin(2 * np.pi *
+                                          b_coef[0][i] * (Yrot - y0) / period)
+
+        sol = asol + bsol
+
+        if invert is True:
+            u[(Xrot - x0 > sol)] = 1
+            u[(Xrot - x0 < sol)] = 0
+        else:
+            u[(Xrot - x0 < sol)] = 1
+            u[(Xrot - x0 > sol)] = 0
+
+        self.u = u
+
+    def edge_rough(self,
+                    s: floating,
+                    t: floating,
+                    level1: floating = 0, 
+                    level2: floating = 1,
+                    x_edge: floating = 0.,
+                    angle: floating = 0 * degrees,
+                    invert: bool = True):
+        """
+        edge_rough: rough edge
+
+        Divides the field in two levels, with a rough edge. 
+
+        Args:
+            s (floating): std of rough edge
+            t (floating): correlation length of rough edge
+            level1 (floating, optional): value of the first level. Defaults to 0.
+            level2 (floating, optional): value of the second level. Defaults to 1.
+            x_edge (_type_, optional): position of division. Defaults to 0.
+            angle (floating, optional): angle of rotation in radians. Defaults to 0*degrees.
+
+        Returns:
+            NDArray: edge
+        """
+
+        Xrot, Yrot = self.__rotate__(angle)
+        Yrot = Yrot
+
+
+        # Definicion de la transmitancia
+        self.u = level1 * np.ones(self.X.shape)
+
+        edge =  roughness_1D(self.y, s=s, t=t)
+
+        _, Edge = np.meshgrid(self.x, edge)
+
+        ipasa = Edge < Xrot - x_edge
+
+        self.u[ipasa] = level2
+        return edge
+
+
+    def slit(self, x0: floating, size: floating, angle: floating = 0.):
+        """Slit: 1 inside, 0 outside
+
+        Args:
+            x0 (float): center of slit
+            size (float): size of slit
+            angle (float): angle of rotation in radians
+        """
+        # Definicion de la slit
+        xmin = -size / 2
+        xmax = +size / 2
+
+        # Rotacion de la slit
+        Xrot, Yrot = self.__rotate__(angle, (x0, 0))
+
+        # Definicion de la transmitancia
+        u = np.zeros(np.shape(self.X))
+        ix = (Xrot < xmax) & (Xrot > xmin)
+        u[ix] = 1
+        self.u = u
+
+    def slit_rough(self, x0: floating, width: floating,
+                    s: floating, t: floating, angle: floating = 0.):
+        """Creates a lineal function using the Fourier coefficients.
+
+            Args:
+                x0 (float): position of the center of the slit
+                width (float): slit width
+                s (float): std of rough edge
+                t (float): correlation length of rough edge
+                angle (float): angle of rotation in radians
+
+            Example:
+                t1.slit_series(x0=0, width=10, period1=50,
+                            period2=20, a_coef1=np.array([[0,1],[100,50]]) )
+            """
+
+        t1 = Scalar_mask_XY(x=self.x, y=self.y, wavelength=self.wavelength)
+        edge1 = t1.edge_rough(x_edge=x0-width/2, s=s, t=t, angle = angle, invert=True)
+        t2 = Scalar_mask_XY(x=self.x, y=self.y, wavelength=self.wavelength)
+        edge2 = t2.edge_rough(x_edge=x0+width/2, s=s, t=t, angle = angle, invert=False)
+        
+        self.u = t1.u - t2.u
+        return edge1, edge2
+
+
+    def slit_series(self,
+                    x0: floating,
+                    width: floating,
+                    period1: floating,
+                    period2: floating,
+                    Dy: floating,
+                    a_coef1: NDArrayFloat,
+                    a_coef2: NDArrayFloat,
+                    b_coef1: NDArrayFloat | None = None,
+                    b_coef2: NDArrayFloat | None = None,
+                    angle: floating = 0.):
+        """Creates a lineal function using the Fourier coefficients.
+
+            Args:
+                x0 (float): position of the center of the slit
+                width (float): slit width
+                period1 (float): Period of the first function
+                period2 (float): Period of the second function
+                Dy (float, float): Shifts of the edges
+                a_coef1 (np.array, 2 rows and x columns): coefficients that multiply the cosine in the first function.
+                a_coef2 (np.array, 2 rows and x columns): coefficients that multiply the cosine in the second function.
+                b_coef1 (np.array, 2 rows and x columns): coefficients that multiply the sine in the first function.
+                b_coef2 (np.array, 2 rows and x columns): coefficients that multiply the sine in the second function.
+                For the arrays: First row - coefficient orders, Second row - coefficient values
+                angle (float): angle of rotation in radians
+
+            Example:
+                t1.slit_series(x0=0, width=10, period1=50,
+                               period2=20, a_coef1=np.array([[0,1],[100,50]]) )
+            """
+        dy1, dy2 = Dy
+
+        t1 = Scalar_mask_XY(x=self.x, y=self.y, wavelength=self.wavelength)
+        t1.edge_series(r0=(x0 - width / 2, dy1),
+                       period=period1,
+                       a_coef=a_coef1,
+                       b_coef=b_coef1,
+                       angle=angle,
+                       invert=True)
+        t2 = Scalar_mask_XY(x=self.x, y=self.y, wavelength=self.wavelength)
+        t2.edge_series(r0=(x0 + width / 2, dy2),
+                       period=period2,
+                       a_coef=a_coef2,
+                       b_coef=b_coef2,
+                       angle=angle,
+                       invert=False)
+
+        self.u = t1.u * t2.u
+
+    def double_slit(self, x0: floating, size: floating, separation: floating,
+                    angle: floating = 0 * degrees):
+        """double slit: 1 inside, 0 outside
+
+        Args:
+            x0 (float): center of double slit
+            size (float): size of slit
+            separation (float): separation between slit centers
+            angle (float): angle of rotation in radians
+        """
+
+        slit1 = Scalar_mask_XY(self.x, self.y, self.wavelength)
+        slit2 = Scalar_mask_XY(self.x, self.y, self.wavelength)
+
+        # Definicion de las dos slits
+        slit1.slit(x0=x0 - separation / 2, size=size, angle=angle)
+        slit2.slit(x0=x0 + separation / 2, size=size, angle=angle)
+
+        self.u = slit1.u + slit2.u
+
+
+    def double_slit_rough(self,
+                    x0: floating,
+                    width: floating,
+                    separation: floating,
+                    s: floating,
+                    t: floating,
+                    angle: floating = 0.):
+        """Creates a double slit with rough edges.
+
+            Args:
+                x0 (float): position of the center of the slit
+                width (float): slit width
+                s (float): std of rough edge
+                t (float): correlation length of rough edge
+                angle (float): angle of rotation in radians
+            Returns:
+                edge1, edge2, edge3, edge4
+            """
+
+        t1 = Scalar_mask_XY(x=self.x, y=self.y, wavelength=self.wavelength)
+        edge1, edge2 = t1.slit_rough(x0=x0-separation/2, width=width, s=s, t=t, angle=angle)
+
+        t2 = Scalar_mask_XY(x=self.x, y=self.y, wavelength=self.wavelength)
+        edge3, edge4  = t2.slit_rough(x0=x0+separation/2, width=width, s=s, t=t, angle=angle)
+
+
+        self.u = t1.u + t2.u
+        return edge1, edge2, edge3, edge4
+
+
+
+    def square(self, r0: list[floating], size: floating, angle: floating = 0.):
+        """Square: 1 inside, 0 outside
+
+        Args:
+            r0 (float, float): center of square
+            size (float, float) or (float): size of slit
+            angle (float): angle of rotation in radians
+
+        Example:
+
+            m.square(r0=(0 * um, 0 * um), size=(250 * \
+                     um, 120 * um), angle=0 * degrees)
+        """
+
+        # si solamente un numero, posiciones y radius son los mismos para ambos
+
+        if isinstance(size, (float, int)):
+            sizex, sizey = size, size
+        else:
+            sizex, sizey = size
+
+        x0, y0 = r0
+
+        # Definicion del square/rectangle
+        xmin = -sizex / 2
+        xmax = +sizex / 2
+        ymin = -sizey / 2
+        ymax = +sizey / 2
+
+        # Rotacion del square/rectangle
+        Xrot, Yrot = self.__rotate__(angle, (x0, y0))
+
+        # Transmitancia de los points interiores
+        u = np.zeros(np.shape(self.X))
+        ipasa = (Xrot < xmax) & (Xrot > xmin) & (Yrot < ymax) & (Yrot > ymin)
+        u[ipasa] = 1
+        self.u = u
+
+    def gray_scale(self, num_levels: int, level_min: floating = 0., level_max: floating = 1.):
+        """Generates a number of strips with different amplitude
+
+        Args:
+            num_levels (int): number of levels
+            level_min (float): value of minimum level
+            level_max (float): value of maximum level
+        """
+        t = np.zeros(self.X.shape, dtype=float)
+
+        xpos = np.linspace(self.x[0], self.x[-1], num_levels + 1)
+        height_levels = np.linspace(level_min, level_max, num_levels)
+        ipos, _, _ = nearest2(self.x, xpos)
+        ipos[-1] = len(self.x)
+
+        for i in range(num_levels):
+            t[:, ipos[i]:ipos[i + 1]] = height_levels[i]
+
+        self.u = t
+
+    def circle(self, r0: list[floating], radius: floating, angle: floating = 0.):
+        """Creates a circle or an ellipse.
+
+        Args:
+            r0 (float, float): center of circle/ellipse
+            radius (float, float) or (float): radius of circle/ellipse
+            angle (float): angle of rotation in radians
+
+        Example:
+
+            circle(r0=(0 * um, 0 * um), radius=(250 * um, 125 * um), angle=0 * degrees)
+        """
+        x0, y0 = r0
+
+        if isinstance(radius, (float, int, complex)):
+            radiusx, radiusy = (radius, radius)
+        else:
+            radiusx, radiusy = radius
+
+        Xrot, Yrot = self.__rotate__(angle, (x0, y0))
+
+        u = np.zeros(np.shape(self.X))
+        ipasa = Xrot**2 / radiusx**2 + Yrot**2 / radiusy**2 < 1
+        u[ipasa] = 1
+        self.u = u
+
+    def circular_sector(self, r0: list[floating], radii: floating | list[floating], angles: floating):
+        """Generates a circular sector.
+
+        Args:
+            r0 (int, int): position of center
+            radii (float) or (float, float): radius
+            angles (float, float): initial and final angle in radians.
+
+        """
+
+        if isinstance(radii, float):
+            radii = (0, radii)
+
+        [rho, theta] = cart2pol(self.X - r0[0], self.Y - r0[1])
+
+        ix = (theta > angles[0]) & (theta <= angles[1]) & (rho >= radii[0]) & (
+            rho < radii[1])
+        self.u[ix] = 1
+
+    def super_gauss(self, r0: list[floating], radius: list[floating] | floating,
+                    power: floating = 2, angle: floating = 0.):
+        """Supergauss mask.
+
+        Args:
+            r0 (float, float): center of circle
+            radius (float, float) or (float): radius of circle
+            power (float): value of exponential
+            angle (float): angle of rotation in radians
+
+        Example:
+
+            super_gauss(r0=(0 * um, 0 * um), radius=(250 * um,
+                        125 * um), angle=0 * degrees, potencia=2)
+        """
+        # si solamente un numero, posiciones y radius son los mismos para ambos
+
+        if isinstance(radius, (float, int, complex)):
+            radiusx, radiusy = (radius, radius)
+        else:
+            radiusx, radiusy = radius
+
+        # Radios mayor y menor
+        x0, y0 = r0
+
+        # Rotacion del circula/elipse
+        Xrot, Yrot = self.__rotate__(angle, (x0, y0))
+        R = np.sqrt(Xrot**2 + Yrot**2)
+        self.u = np.exp(-R**power / (2 * radiusx**power))
+
+    def square_circle(self, r0: floating, R1: floating, R2: floating, s: floating, angle: floating = 0.):
+        """ Between circle and square, depending on fill factor s
+
+        s=0 circle, s=1 square
+
+        Args:
+            r0 (float, float): center of square_circle
+            R1 (float): radius of first axis
+            R2 (float): radius of first axis
+            s (float): [0-1] shape parameter: s=0 circle, s=1 square
+            angle (float): angle of rotation in radians
+
+        Reference:
+            M. Fernandez Guasti, M. De la Cruz Heredia "diffraction pattern of a circle/square aperture" J.Mod.Opt. 40(6) 1073-1080 (1993)
+
+        """
+        t1 = Scalar_mask_XY(self.x, self.y, self.wavelength)
+        t1.square(r0=r0, size=(2 * R1, 2 * R2), angle=angle)
+        x0, y0 = r0
+
+        Xrot, Yrot = self.__rotate__(angle, (x0, y0))
+        F = np.sqrt(Xrot**2 / R1**2 + Yrot**2 / R2**2 - s**2 * Xrot**2 * Yrot**2 /
+                    (R1**2 * R2**2))
+
+        Z1 = F < 1
+        Z = Z1 * t1.u
+
+        self.u = Z
+
+    def angular_aperture(self, a_coef: NDArrayFloat, b_coef: NDArrayFloat | None = None, angle: floating = 0.):
+        """Creates a radial function using the Fourier coefficients.
+
+            Args:
+
+                a_coef (np.array, 2 rows and x columns): coefficients that multiply the cosine function.
+                b_coef (np.array, 2 rows and x columns): coefficients that multiply the sine function.
+                angle (float): angle of rotation in radians
+
+                For a_coef and b_coef, the first row are the coefficient orders  and the second row are coefficient values.
+            Example:
+
+                angular_aperture(t, a_coef=np.array(
+                    [[0,1],[20,10]]),  angle= 0 * degrees)
+            """
+
+        Xrot, Yrot = self.__rotate__(angle)
+
+        # Definicion de la transmitancia
+        u = np.zeros_like(self.X)
+
+        r = np.sqrt(Xrot**2 + Yrot**2)
+
+        phi = np.arctan2(Yrot, Xrot)
+
+        asol = 0
+        bsol = 0
+
+        _, num_coefs_a = a_coef.shape
+        for i in range(num_coefs_a):
+            asol = asol + a_coef[1][i] * np.cos(a_coef[0][i] * phi)
+
+        if b_coef is not None:
+            _, num_coefs_b = b_coef.shape
+            for i in range(num_coefs_b):
+                bsol = bsol + b_coef[1][i] * np.sin(b_coef[0][i] * phi)
+
+        sol = asol + bsol
+
+        ipasa = r - abs(sol) < 0
+        u[ipasa] = 1
+        self.u = u
+        return ipasa
+
+    def ring(self, r0: list[floating], radius1: list[floating], radius2: list[floating], angle: list[floating] = 0.):
+        """ Ring.
+
+        Args:
+            r0 (float, float): center of ring
+            radius1 (float, float) or (float): inner radius
+            radius2 (float, float) or (float): outer radius
+            angle (float): angle of rotation in radians
+        """
+
+        ring1 = Scalar_mask_XY(self.x, self.y, self.wavelength)
+        ring2 = Scalar_mask_XY(self.x, self.y, self.wavelength)
+        ring1.circle(r0, radius1, angle)
+        ring2.circle(r0, radius2, angle)
+
+        self.u = np.abs(ring2.u - ring1.u)
+
+    def rings(self, r0: list[floating], inner_radius: NDArrayFloat, outer_radius: NDArrayFloat):
+        """Structure based on several rings, with radius given by inner_radius and outer_radius.
+
+        Args:
+            r0 (float, float): (x0,y0) - center of lens
+            inner_radius (np.array): inner radius
+            outer_radius (np.array): inner radius
+            mask (bool): if True, mask with size radius of maximum outer radius
+        """
+
+        x0, y0 = r0
+        angle = 0
+
+        radius = outer_radius.max()
+
+        u = np.zeros_like(self.X)
+        ring = Scalar_mask_XY(self.x, self.y, self.wavelength)
+
+        num_rings = len(inner_radius)
+
+        for i in range(num_rings):
+            ring.ring(r0, inner_radius[i], outer_radius[i], angle)
+            u = u + ring.u
+
+        self.u = u
+
+    def cross(self, r0: list[floating], size: floating | list[floating], angle: floating = 0.):
+        """ Cross
+
+        Args:
+            r0 (float, float): center of cross
+            size (float, float) or (float): length, width of cross
+            angle (float): angle of rotation in radians
+        """
+        # Definicion del origen y length de la cross
+
+        # if isinstance(size, (float, int)):
+        #     sizex, sizey = size, size
+        # else:
+        #     sizex, sizey = size
+
+        # Definicion de la cross
+        t1 = Scalar_mask_XY(self.x, self.y, self.wavelength)
+        t2 = Scalar_mask_XY(self.x, self.y, self.wavelength)
+        # Se define una primera mask cuadrada
+        t1.square(r0, size, angle)
+        # Una segunda mask cuadrada rotada 90º respecto de la anterior
+        t2.square(r0, size, angle + 90 * degrees)
+        # La superposicion de ambas da lugar a la cross
+        t3 = t1.u + t2.u
+        t3[t3 > 0] = 1
+
+        self.u = t3
+
+    def prism(self, r0: list[floating], angle_wedge: floating, angle: floating = 0.):
+        """prism which produces a certain angle
+
+        Args:
+            r0 (float, float): center wedge
+            angle_wedge (float): angle of wedge in x direction
+            angle (float): angle of rotation in radians
+
+        """
+
+        k = 2 * np.pi / self.wavelength
+        x0, y0 = r0
+        Xrot, Yrot = self.__rotate__(angle, (x0, y0))
+
+        self.u = np.exp(1j * k * (Xrot) * np.sin(angle_wedge))
+
+    def lens(self, r0: list[floating], focal: float | NDArrayFloat, radius: float = 0,
+             angle: float = 0.):
+        """Transparent lens
+
+        Args:
+            r0 (float, float): (x0,y0) - center of lens
+            focal (float, float) or (float): focal length of lens
+            radius (float, float) or (float): radius of lens mask.
+                If radius = 0, no mask is applied
+            angle (float): angle of axis in radians
+
+        Example:
+            lens(r0=(0 * um, 0 * um),focal=(5 * mm, 10 * mm), radius=100*um, angle: 0.)
+        """
+
+        if isinstance(radius, (float, int, complex)):
+            radius = (radius, radius)
+        if isinstance(focal, (float, int, complex)):
+            focal = (focal, focal)
+
+        k = 2 * np.pi / self.wavelength
+
+        x0, y0 = r0
+        f1, f2 = focal
+
+        Xrot, Yrot = self.__rotate__(angle, (x0, y0))
+
+        if radius[0] > 0:
+            amplitude = Scalar_mask_XY(self.x, self.y, self.wavelength)
+            amplitude.circle(r0, radius, angle)
+            t = amplitude.u
+        else:
+            t = 1
+
+        self.u = t * np.exp(-1.j * (k * ((Xrot**2 / (2 * f1)) + Yrot**2 /
+                                         (2 * f2)) + np.pi))
+
+    def lens_spherical(self, r0: list[floating], focal: floating, refractive_index: floating = 1.5,
+                       radius: floating = 0.):
+        """Spherical lens, without paraxial approximation. The focal distance and the refractive index are used for the definition.
+        When the refractive index decreases, the radius of curvature decrases and less paraxial.
+        Now, only one focal.
+
+        Args:
+            r0 (float, float): (x0,y0) - center of lens
+            focal (float): focal length of lens
+            refractive_index (float): refractive index
+            radius (float): radius of lens mask
+
+        lens_spherical:
+            lens(r0=(0 * um, 0 * um), radius= 200 * um, focal= 10 * mm, refractive_index=1.5)
+        """
+
+        if isinstance(radius, (float, int, complex)):
+            radius = (radius, radius)
+
+        k = 2 * np.pi / self.wavelength
+
+        x0, y0 = r0
+        angle = 0.
+
+        R = (refractive_index - 1) * focal
+
+        Xrot, Yrot = self.__rotate__(angle, (x0, y0))
+
+        if radius[0] > 0:
+            amplitude = Scalar_mask_XY(self.x, self.y, self.wavelength)
+            amplitude.circle(r0, radius, angle)
+            t = amplitude.u
+        else:
+            t = 1
+
+        h = (np.sqrt(R**2 - (Xrot**2 + Yrot**2)) - R)
+
+        h[R**2 - (Xrot**2 + Yrot**2) < 0] = 0
+        self.u = t * np.exp(1j * k * (refractive_index - 1) * h)
+        self.u[t == 0] = 0
+
+        return h
+
+    def aspheric(self, r0: list[floating], c: floating, k: floating, a: list, n0: floating, n1: floating,
+                 radius: floating = 0.):
+        """asferic surface.
+
+        $z = \frac{c r^2}{1+\np.sqrt{1-(1+k) c^2 r^2 }}+\sum{a_i r^{2i}}$
+
+        Args:
+            x0 (float): position of center
+            c (float): base curvature at vertex, inverse of radius
+            k (float): conic constant
+            a (list): order aspheric coefficients: A4, A6, A8, ...
+            n0 (float): refractive index of first medium
+            n1 (float): refractive index of second medium
+            radius (float): radius of aspheric surface
+
+            Conic Constant    Surface Type
+            k = 0             spherical
+            k = -1            Paraboloid
+            k < -1            Hyperboloid
+            -1 < k < 0        Ellipsoid
+            k > 0             Oblate eliposid
+
+        References:
+            https://www.edmundoptics.com/knowledge-center/application-notes/optics/all-about-aspheric-lenses/
+
+        """
+        x0, y0 = r0
+
+        s2 = (self.X - x0)**2 + (self.Y - y0)**2
+
+        t1 = c * s2 / (1 + np.sqrt(1 - (1 + k) * c**2 * s2))
+
+        t2 = 0
+        if a is not None:
+            for i, ai in enumerate(a):
+                t2 = t2 + ai * s2**(2 + i)
+
+        t3 = t1 + t2
+
+        if radius > 0:
+            amplitude = Scalar_mask_XY(self.x, self.y, self.wavelength)
+            amplitude.circle(r0, radius, 0)
+            t = amplitude.u
+        else:
+            t = 1
+
+        self.u = t3 * np.exp(1j * 2 * np.pi * (n1 - n0) * t / self.wavelength)
+
+    def lens_cylindrical(self,
+                         x0: float,
+                         focal: float,
+                         refractive_index: float = 1.5,
+                         radius: float = 0,
+                         angle: float = 0.):
+        """Cylindrical lens, without paraxial approximation. The focal distance and the refractive index are used for the definition. When the refractive index decreases, the radius of curvature decrases and less paraxial. When refractive_index is None or 0, then the paraxial approximation is used
+
+        Args:
+            x0 (float): center of lens
+            focal (float): focal length of lens
+            refractive_index (float): refractive index
+            radius (float): radius of lens mask
+
+        lens_spherical:
+            lens(r0=0, radius= 200 * um, focal= 10 * mm, refractive_index=1.5)
+        """
+
+        k = 2 * np.pi / self.wavelength
+
+        r0 = (x0, 0)
+
+        Xrot, Yrot = self.__rotate__(angle, r0)
+
+        if radius > 0:
+            amplitude = Scalar_mask_XY(self.x, self.y, self.wavelength)
+            amplitude.circle(r0, radius, angle)
+            t = amplitude.u
+        else:
+            t = 1
+
+        if refractive_index in (None, 0):
+            phase = -k * Xrot**2 / (2 * focal)
+        else:
+            R = (refractive_index - 1) * focal
+            h = (np.sqrt(R**2 - Xrot**2) - R)
+            h[R**2 - (Xrot**2) < 0] = 0
+            phase = k * (refractive_index - 1) * h
+
+        self.u = t * np.exp(1j * phase)
+
+    def fresnel_lens(self,
+                     r0: list[floating],
+                     focal: floating,
+                     levels: list[floating, floating] = (1., 0.),
+                     kind: str = 'amplitude',
+                     phase: floating = 0.,
+                     radius: floating = 0.,
+                     angle: floating = 0.):
+        """Fresnel lens, amplitude (0,1) or phase (0-phase)
+
+        Args:
+            r0 (float, float): (x0,y0) - center of lens
+            focal (float, float) or (float): focal length of lens
+            radius (float, float) or (float): radius of lens mask
+            levels (float, float): levels (1,0) or other of the lens
+            kind (str):  'amplitude' or 'phase'
+            phase (float): phase shift for phase lens
+            angle (float): angle of axis in radians
+
+        Example:
+            fresnel_lens( r0=(0 * um, 0 * um), focal=(5 * mm, 10 * mm), radius=200*um, angle=0 * degrees, kind: str = 'amplitude',phase=np.pi)
+        """
+
+        if isinstance(radius, (float, int, complex)):
+            radius = (radius, radius)
+        if isinstance(focal, (float, int, complex)):
+            focal = (focal, focal)
+
+        k = 2 * np.pi / self.wavelength
+
+        f1, f2 = focal
+
+        Xrot, Yrot = self.__rotate__(angle, r0)
+
+        if radius[0] > 0:
+            amplitude = Scalar_mask_XY(self.x, self.y, self.wavelength)
+            amplitude.circle(r0, radius, angle)
+            t1 = amplitude.u
+        else:
+            t1 = 1
+
+        t2 = Scalar_mask_XY(self.x, self.y, self.wavelength)
+        # t2.u = np.cos(k * ((Xrot**2 / (2 * f1)) + Yrot**2 / (2 * f2)))
+        t2.u = np.sin(k * ((Xrot**2 / (2 * f1)) + Yrot**2 / (2 * f2)))
+
+        if kind == 'amplitude':
+            t2.u[t2.u > 0] = levels[0]
+            t2.u[t2.u <= 0] = levels[1]
+
+        if kind == 'phase':
+            t2.u[t2.u > 0] = 1
+            t2.u[t2.u <= 0] = 0
+            t2.u = np.exp(1j * t2.u * phase)
+
+        self.u = t2.u * t1
+
+    def axicon(self,
+               r0: list[floating],
+               refractive_index: floating,
+               angle: floating,
+               radius: floating = 0,
+               off_axis_angle: floating = 0 * degrees,
+               reflective: bool = False):
+        """Axicon,
+
+        Args:
+            r0 (float, float): (x0,y0) - center of lens
+            refractive_index (float): refractive index
+            angle (float): angle of the axicon
+            radius (float): radius of lens mask
+            off_axis_angle (float) angle when it works off-axis
+            reflective (bool): True if the axicon works in reflective mode.
+
+        """
+
+        k = 2 * np.pi / self.wavelength
+        x0, y0 = r0
+
+        # distance de la generatriz al eje del cono
+        r = np.sqrt((self.X - x0)**2 + (self.Y - y0)**2)
+
+        # Region de transmitancia
+        u_mask = np.zeros_like(self.X)
+        ipasa = r < radius
+        u_mask[ipasa] = 1
+
+        if off_axis_angle == 0 * degrees:
+            t_off_axis = 1
+        else:
+            t_off_axis = np.exp(-1j * k * self.X * np.sin(off_axis_angle))
+
+        if reflective is True:
+            self.u = u_mask * np.exp(-2j * k * r * np.tan(angle)) * t_off_axis
+
+        else:
+            self.u = u_mask * \
+                np.exp(-1j * k * (refractive_index - 1) *
+                       r * np.tan(angle)) * t_off_axis
+
+    def axicon_binary(self, r0: list[floating], period: floating, radius: floating = 0.):
+        """axicon_binary. Rings with equal period
+
+        Args:
+            r0 (float, float): (x0,y0) - center of lens
+            radius (float): radius of lens mask
+            period (float): distance of rings
+
+        Example:
+            axicon_binary(r0=(0 * um, 0 * um),  period=20 * um, radius=200 * um)
+        """
+
+        x0, y0 = r0
+
+        r = np.sqrt((self.X - x0)**2 + (self.Y - y0)**2)
+
+        if radius > 0:
+            u_mask = np.zeros_like(self.X)
+            ipasa = r < radius
+            u_mask[ipasa] = 1
+        else:
+            u_mask = 1
+
+        t = np.cos(2 * np.pi * r / period) * u_mask
+
+        t[t <= 0] = 0
+        t[t > 0] = 1
+
+        self.u = t
+
+    def biprism_fresnel(self, r0: list[floating], width: floating, height: floating, n: floating):
+        """Fresnel biprism.
+
+        Args:
+            r0 (float, float): (x0,y0) - center of lens
+            width (float): width
+            height (float): height of axicon
+            n (float): refractive index
+
+        Example:
+            biprism_fresnel(r0=(0 * um, 0 * um), width=100 * \
+                            um, height=5 * um, n=1.5)
+        """
+
+        k = 2 * np.pi / self.wavelength
+        x0, y0 = r0
+
+        xp = self.X > 0
+        xn = self.X <= 0
+
+        # Altura desde la base a la surface
+        h = np.zeros_like(self.X)
+        h[xp] = -2 * height / width * (self.X[xp] - x0) + 2 * height
+        h[xn] = 2 * height / width * (self.X[xn] - x0) + 2 * height
+        # No existencia de heights negativas
+        iremove = h < 0
+        h[iremove] = 0
+
+        # Region de transmitancia
+        u = np.zeros(np.shape(self.X))
+        ipasa = np.abs(self.X - x0) < width
+        u[ipasa] = 1
+
+        self.u = u * np.exp(1.j * k * (n - 1) * h)
+
+    def radial_grating(self, r0: list[floating], period: floating, phase: floating, radius: floating,
+                       is_binary: bool = True):
+        """Radial grating.
+
+        Args:
+            r0 (float, float): (x0,y0) - center of lens
+            period (float): period of the grating
+            phase (float): initial phase
+            radius (float): radius of the grating (masked)
+            is_binary (bool): if True binary else, scaled
+
+        Example:
+            radial_grating(r0=(0 * um, 0 * um), period=20 * um,
+                           phase=0 * um, radius=400 * um, is_binary=True)
+        """
+
+        x0, y0 = r0
+        r = np.sqrt((self.X - x0)**2 + (self.Y - y0)**2)
+        t = 0.5 * (1 + np.sin(2 * np.pi * (r - phase) / period))
+        if is_binary is True:
+            i0 = t <= 0.5
+            t[i0] = 0
+            i1 = t > 0.5
+            t[i1] = 1
+        u = np.zeros(np.shape(self.X))
+        ipasa = r < radius
+        u[ipasa] = 1
+        self.u = u * t
+
+    def angular_grating(self, r0: list[floating], num_petals: int, phase: floating, radius: floating,
+                        is_binary: bool = True):
+        """Angular grating.
+
+        Args:
+            r0 (float, float): (x0,y0) - center of lens
+            period (float): period of the grating
+            phase (float): initial phase
+            radius (float): radius of the grating (masked)
+            is_binary (bool): if True binary else, scaled
+
+        Example:
+            angular_grating(r0=(0 * um, 0 * um), num_petals =20,
+                            phase=0 * um, radius=400 * um, is_binary=True)
+        """
+        # si solamente un numero, posiciones y radius son los mismos para ambos
+
+        x0, y0 = r0
+        # distance de la generatriz al eje del cono
+        r = np.sqrt((self.X - x0)**2 + (self.Y - y0)**2)
+        theta = np.arctan((self.Y - y0) / (self.X - x0))
+        # Region de transmitancia
+        t = (1 + np.cos((theta - phase) * num_petals)) / 2
+        if is_binary is True:
+            i0 = t <= 0.5
+            t[i0] = 0
+            i1 = t > 0.5
+            t[i1] = 1
+
+        u = np.zeros(np.shape(self.X))
+        ipasa = r < radius
+        u[ipasa] = 1
+
+        self.u = u * t
+
+    def hyperbolic_grating(self,
+                           r0: list[floating],
+                           period: floating,
+                           radius: floating,
+                           is_binary: bool,
+                           angle: floating = 0.):
+        """Hyperbolic grating.
+
+        Args:
+            r0 (float, float): (x0,y0) - center of lens
+            period (float): period of the grating
+            radius (float): radius of the grating (masked)
+            is_binary (bool): if True binary else, scaled
+            angle (float): angle of the grating in radians
+
+        Example:
+            hyperbolic_grating(r0=(0 * um, 0 * um), period=20 * \
+                               um, radius=400 * um, is_binary=True)
+        """
+
+        x0, y0 = r0
+        # distance de la generatriz al eje del cono
+
+        Xrot, Yrot = self.__rotate__(angle, (x0, y0))
+
+        r = np.sqrt((self.X - x0)**2 + (self.Y)**2)
+        x_posiciones = np.sqrt(np.abs((Xrot)**2 - (Yrot)**2))
+
+        t = (1 + np.sin(2 * np.pi * x_posiciones / period)) / 2
+        if is_binary is True:
+            i0 = t <= 0.5
+            t[i0] = 0
+            i1 = t > 0.5
+            t[i1] = 1
+
+        u = np.zeros(np.shape(self.X))
+        ipasa = r < radius
+        u[ipasa] = 1
+
+        self.u = u * t
+
+    def hammer(self, r0: list[floating], size: floating, hammer_width: floating, angle: floating = 0.):
+        """Square with hammer (like in lithography). Not very useful, an example
+
+        Args:
+            r0 (float, float): (x0,y0) - center of square
+            size (float, float): size of the square
+            hammer_width (float): width of hammer
+            angle (float): angle of the grating in radians
+
+        Example:
+             hammer(r0=(0 * um, 0 * um), size=(250 * um, 120 * um),
+                    hammer_width=5 * um, angle=0 * degrees)
+        """
+        # si solamente hay 1, las posiciones y radius son los mismos para ambos
+        # Origen
+
+        # Definicion del origen y length de la cross
+
+        if len(size) == 1:
+            size = (size[0], size[0])
+
+        # Definicion de la cross
+        t1 = Scalar_mask_XY(self.x, self.y, self.wavelength)
+        th1 = Scalar_mask_XY(self.x, self.y, self.wavelength)
+        th2 = Scalar_mask_XY(self.x, self.y, self.wavelength)
+        th3 = Scalar_mask_XY(self.x, self.y, self.wavelength)
+        th4 = Scalar_mask_XY(self.x, self.y, self.wavelength)
+        # Se define una primera mask cuadrada
+        t1.square(r0, size, angle)
+        # Una segunda mask cuadrada rotada 90º respecto de la anterior
+
+        # Definicion del square/rectangle
+        x0, y0 = r0
+        sizex, sizey = size
+        xmin = x0 - sizex / 2
+        xmax = x0 + sizex / 2
+        ymin = y0 - sizey / 2
+        ymax = y0 + sizey / 2
+
+        th1.square(r0=(xmin, ymin),
+                   size=(hammer_width, hammer_width),
+                   angle=angle)
+        th2.square(r0=(xmin, ymax),
+                   size=(hammer_width, hammer_width),
+                   angle=angle)
+        th3.square(r0=(xmax, ymin),
+                   size=(hammer_width, hammer_width),
+                   angle=angle)
+        th4.square(r0=(xmax, ymax),
+                   size=(hammer_width, hammer_width),
+                   angle=angle)
+        # La superposicion de ambas da lugar a la cross
+        t3 = t1.u + th1.u + th2.u + th3.u + th4.u
+        t3[t3 > 0] = 1
+        self.u = t3
+
+    def archimedes_spiral(self, r0: list[floating], period: floating, phase: floating, p: int,
+                          radius: floating, is_binary: bool):
+        """Archimedes spiral
+
+        Args:
+            r0 (float, float): (x0,y0) - center of archimedes_spiral
+            period (float): period of spiral
+            phase (float): initial phase of spiral
+            p (int): power of spiral
+            radius (float): radius of the mask
+            is_binary (bool): if True binary mask
+
+        Example:
+            archimedes_spiral(r0=(0 * um, 0 * um), period=20 * degrees,
+                              phase=0 * degrees, p=1, radius=200 * um, is_binary=True)
+        """
+
+        x0, y0 = r0
+
+        # distance de la generatriz al eje del cono
+        r = np.sqrt((self.X - x0)**2 + (self.Y - y0)**2)
+        theta = np.arctan((self.Y - y0) / (self.X - x0))
+        # Region de transmitancia
+        t = 0.5 * (1 + np.sin(2 * np.pi * np.sign(self.X) *
+                              ((r / period)**p + (theta - phase) / (2 * np.pi))))
+        if is_binary is True:
+            i0 = t <= 0.5
+            t[i0] = 0
+            i1 = t > 0.5
+            t[i1] = 1
+
+        u = np.zeros(np.shape(self.X))
+        ipasa = r < radius
+        u[ipasa] = 1
+
+        self.u = u * t
+
+    def laguerre_gauss_spiral(self, r0: list[floating], kind: str, n: int, l: int,
+                              w0: floating, z: floating):
+        """laguerre_gauss spiral
+
+        Args:
+            r0 (float, float): (x0,y0) - center of laguerre_gauss_spiral
+            kind (str): 'amplitude' or 'phase'
+            n (int): of spiral
+            l (int): power of spiral
+            w0 (float): width of spiral
+            z (float): propagation distance
+
+        Example:
+            laguerre_gauss_spiral(
+                r0=(0 * um, 0 * um), kind='amplitude', l=1, w0=625 * um, z=0.01 * um)
+        """
+
+        u_ilum = Scalar_source_XY(x=self.x,
+                                  y=self.y,
+                                  wavelength=self.wavelength)
+        # Haz de Laguerre
+        u_ilum.laguerre_beam(A=1, n=n, l=l, r0=r0, w0=w0, z=z, z0=0)
+
+        # Se define el length de la espiral
+        length = (self.x.max() - self.x[0]) / 2
+
+        # Se llama a la clase scalar_masks_XY
+        t1 = Scalar_mask_XY(x=self.x, y=self.y, wavelength=self.wavelength)
+        # Hacemos uso de la mask circular
+        t1.circle(r0=r0, radius=(length, length), angle=0 * degrees)
+
+        # Se extrae la orientacion de la espiral
+        intensity = np.angle(u_ilum.u)
+        # Normalizacion
+        intensity = intensity / intensity.max()
+
+        # Uso de la mask para obtener la amplitude y la phase
+        mask = np.zeros_like(intensity)
+        mask[intensity > 0] = 1
+        if kind == "phase":
+            mask = np.exp(1.j * np.pi * mask)
+
+        self.u = t1.u * mask
+
+    def forked_grating(self, r0: list[floating], period: floating, l: int, alpha: int, kind: str,
+                       angle: floating = 0.):
+        """Forked grating: np.exp(1.j * alpha * np.cos(l * THETA - 2 * np.pi / period * (Xrot - r0[0])))
+
+        Args:
+            r0 (float, float): (x0,y0) - center of forked grating
+            period (float): basic period of teh grating
+            l (int): *
+            alpha (int): *
+            kind (str): 'amplitude' or 'phase'
+            angle (float): angle of the grating in radians
+
+        Example:
+            forked_grating(r0=(0 * um, 0 * um), period=20 * \
+                           um, l=2, alpha=1, angle=0 * degrees)
+        """
+        x0, y0 = r0
+
+        Xrot, Yrot = self.__rotate__(angle, (x0, y0))
+
+        THETA = np.arctan2(Xrot, Yrot)
+
+        self.u = np.exp(1.j * alpha * np.cos(l * THETA - 2 * np.pi / period * (Xrot)))
+
+        phase = np.angle(self.u)
+
+        phase[phase < 0] = 0
+        phase[phase > 0] = 1
+
+        if kind == 'amplitude':
+            self.u = phase
+        elif kind == 'phase':
+            self.u = np.exp(1.j * np.pi * phase)
+
+    def sine_grating(self,
+                     x0: float,
+                     period: float,
+                     amp_min: float = 0,
+                     amp_max: float = 1,
+                     angle: float = 0.):
+        """Sinusoidal grating:  self.u = amp_min + (amp_max - amp_min) * (1 + np.cos(2 * np.pi * (Xrot - phase) / period)) / 2
+
+        Args:
+            x0 (float): phase shift
+            period (float): period of the grating
+            amp_min (float): minimum amplitude
+            amp_max (float): maximum amplitud
+            angle (float): angle of the grating in radians
+
+        Example:
+             sine_grating(period=40 * um, amp_min=0, amp_max=1,
+                          x0=0 * um, angle=0 * degrees)
+        """
+        Xrot, Yrot = self.__rotate__(angle, (x0, 0))
+
+        # Definicion de la sinusoidal
+        self.u = amp_min + (amp_max -
+                            amp_min) * (1 + np.sin(2 * np.pi *
+                                                   (Xrot - x0) / period)) / 2
+
+    def sine_edge_grating(self, r0: list[floating], period: floating, lp: floating, ap: floating,
+                          phase: floating, radius: floating, is_binary: bool):
+        """Generate sin grating
+
+        Args:
+            r0 (list[floating]): _description_
+            period (floating): _description_
+            lp (floating): _description_
+            ap (floating): _description_
+            phase (floating): _description_
+            radius (floating): _description_
+            is_binary (bool): _description_
+        """
+        # si solamente un numero, posiciones y radius son los mismos para ambos
+        # lp longitud del period del edge,
+        # ap es la amplitude del period del edge
+
+        x0, y0 = r0
+        # distance de la generatriz al eje del cono
+        r = np.sqrt((self.X - x0)**2 + (self.Y - y0)**2)
+        # theta = np.arctan((self.Y - y0) / (self.X - x0))
+        # Region de transmitancia
+        phase_shift = phase + ap * np.sin(2 * np.pi * self.Y / lp)
+
+        t = (1 + np.sin(2 * np.pi * (self.X - phase_shift) / period)) / 2
+        if is_binary:
+            i0 = t <= 0.5
+            t[i0] = 0
+            i1 = t > 0.5
+            t[i1] = 1
+
+        u = np.zeros(np.shape(self.X))
+        ipasa = r < radius
+        u[ipasa] = 1
+
+        self.u = u * t
+
+    def ronchi_grating(self, x0: floating, period: floating, fill_factor: floating = 0.5,
+                       angle: floating = 0.):
+        """Amplitude binary grating with fill factor: self.u = amp_min + (amp_max - amp_min) * (1 + np.cos(2 * np.pi * (Xrot - phase) / period)) / 2
+
+        Args:
+            x0 (float):  phase shift
+            period (float): period of the grating
+            fill_factor (float): fill_factor
+            angle (float): angle of the grating in radians
+
+        Notes:
+            Ronchi grating when fill_factor = 0.5.
+
+            It is obtained from a sinusoidal, instead as a sum of slits, for speed.
+
+            The equation to determine the position y0 is: y0=np.cos(np.pi*fill_factor)
+
+        Example:
+            ronchi_grating(x0=0 * um, period=40*um, fill_factor=0.5,  angle=0)
+        """
+        t = Scalar_mask_XY(self.x, self.y, self.wavelength)
+        y0 = np.cos(np.pi * fill_factor)
+
+        t.sine_grating(period=period,
+                       amp_min=-1,
+                       amp_max=1,
+                       x0=x0,
+                       angle=angle)
+
+        t.u[t.u > y0] = 1
+        t.u[t.u <= y0] = 0
+
+        # # Mitad de linea blanca, mitad negra.
+        # # Nos quedamos con el valor mayor (e-15) para que en ese tramo valga 1.
+        # if ((t.u[0, 0] != t.u[0, -1]) and angle == 90 * degrees):
+        #     #print(t.u[0].max())
+        #     t.u[0] = t.u[0].max()
+
+        # # Correction 2 (0 degrees)
+        # if angle == 0 * degrees:
+        #     ind = 0
+        #     times = int(2 * t.x.max() / period)
+        #     pixel_size = (t.x[1] - t.x[0])
+        #     index = np.where(t.u[0, :] == 0)[0]
+        #     distancia_minimos = int(period / pixel_size)
+
+        #     for i in range(times - 1):
+        #         D_index = index[ind + int(distancia_minimos / 2)] - index[ind]
+
+        #         if D_index != distancia_minimos:
+        #             #print('Correcion_Error del periodo')
+        #             t.u[:, ind] = 1
+
+        #         ind += int(distancia_minimos / 2)
+
+        self.u = t.u
+
+    def binary_grating(self,
+                       x0: float,
+                       period: float,
+                       fill_factor: float = 0.5,
+                       a_min: float = 0,
+                       a_max: float = 1,
+                       phase: float = 0 * degrees,
+                       angle: float = 0.):
+        """Binary grating (amplitude and/or phase). The minimum and maximum value of amplitude and phase can be controlled.
+
+         Args:
+            x0 (float):  phase shift
+            period (float): period of the grating
+            fill_factor (float): fill_factor
+            a_min (float): minimum amplitude
+            a_max (float): maximum amplitude
+            phase (float): max phase shift in phase gratings
+            angle (float): angle of the grating in radians
+
+        Example:
+            binary_grating( x0=0, period=40 * um, fill_factor=0.5,
+                           a_min=0, a_max=1, phase=0 * degrees, angle=0 * degrees)
+        """
+        t = Scalar_mask_XY(self.x, self.y, self.wavelength)
+        t.ronchi_grating(x0=x0,
+                         period=period,
+                         fill_factor=fill_factor,
+                         angle=angle)
+        amplitud = a_min + (a_max - a_min) * t.u
+        self.u = amplitud * np.exp(1j * phase * t.u)
+
+    def blazed_grating(self, period: float, phase_max: float, x0: float, angle: float = 0.):
+        """Blazed grating.
+
+         Args:
+            period (float): period of the grating
+            phase_max (float): maximum phase of the blazed grating
+            x0 (float): initial displacement of the grating
+            angle (float): angle of the grating in radians
+
+        Example:
+            blazed_grating(period=40 * um, phase_max=2*np.pi, x0, angle=0 * degrees)
+        """
+        k = 2 * np.pi / self.wavelength
+        # Inclinacion de las franjas
+        Xrot, Yrot = self.__rotate__(angle, (x0, 0))
+
+        num_periods = (self.x[-1] - self.x[0]) / period
+
+        # Height computation
+        phase = (Xrot - x0) * phase_max * num_periods / (self.x[-1] -
+                                                         self.x[0])
+
+        # normalization between 0 and 2pi
+        phase = np.remainder(phase, phase_max)
+        self.u = np.exp(1j * phase)
+
+    def grating_2D(self,
+                   r0: list[floating],
+                   period: float,
+                   fill_factor: float,
+                   a_min: float = 0,
+                   a_max: float = 1.,
+                   phase: float = 0,
+                   angle: float = 0.):
+        """2D binary grating
+
+         Args:
+            r0 (float, r0):  initial position
+            period (float, float): period of the grating
+            fill_factor (float): fill_factor
+            a_min (float): minimum amplitude
+            a_max (float): maximum amplitude
+            phase (float): max phase shift in phase gratings
+            angle (float): angle of the grating in radians
+
+        Example:
+            grating_2D(period=40. * um, a_min=0, a_max=1., phase=0. * \
+                       np.pi / 2, x0=0, fill_factor=0.75, angle=0.0 * degrees)
+        """
+        if isinstance(period, (float, int)):
+            period = period, period
+
+        t1 = Scalar_mask_XY(self.x, self.y, self.wavelength)
+        t2 = Scalar_mask_XY(self.x, self.y, self.wavelength)
+
+        t1.binary_grating(r0[0] + period[0] / 8, period[0], fill_factor, 0, 1,
+                          0, angle)
+        t2.binary_grating(r0[1] + period[1] / 4, period[1], fill_factor, 0, 1,
+                          0, angle + 90. * degrees)
+
+        t2_grating = t1 * t2
+
+        self.u = a_min + (a_max - a_min) * t2_grating.u
+        self.u = self.u * np.exp(1j * phase * t2_grating.u)
+
+    def grating_2D_chess(self,
+                         r0: list[floating],
+                         period: float,
+                         fill_factor: float,
+                         a_min: float = 0.,
+                         a_max: float = 1.,
+                         phase: float = 0.,
+                         angle: floating = 0.):
+        """2D binary grating as chess
+
+         Args:
+            r0 (float, r0):  initial position
+            period (float): period of the grating
+            fill_factor (float): fill_factor
+            a_min (float): minimum amplitude
+            a_max (float): maximum amplitude
+            phase (float): max phase shift in phase gratings
+            angle (float): angle of the grating in radians
+
+        Example:
+            grating_2D_chess(r0=(0,0), period=40. * um, fill_factor=0.75, a_min=0, a_max=1., phase=0. * \
+                             np.pi / 2, angle=0.0 * degrees)
+        """
+
+        if isinstance(period, (float, int)):
+            period = period, period
+
+        t1 = Scalar_mask_XY(self.x, self.y, self.wavelength)
+        t2 = Scalar_mask_XY(self.x, self.y, self.wavelength)
+
+        t1.binary_grating(r0[0], period[0], fill_factor, 0, 1, 0, angle)
+        t2.binary_grating(r0[1], period[1], fill_factor, 0, 1, 0,
+                          angle + 90. * degrees)
+
+        t2_grating = t1 * t2
+        t2_grating.u = np.logical_xor(t1.u, t2.u)
+
+        self.u = a_min + (a_max - a_min) * t2_grating.u
+        self.u = self.u * np.exp(1j * phase * t2_grating.u)
+
+    def roughness(self, t: float, s: float, refractive_index: float = -1.):
+        """Generation of a rough surface. According to Ogilvy p.224
+
+        Args:
+            t (float, float): (tx, ty), correlation length of roughness
+            s (float): std of heights
+            refractive_index (float): refractive index, if -1 it is reflexion
+
+        Example:
+            roughness(t=(50 * um, 25 * um), s=1 * um)
+        """
+
+        h_corr = roughness_2D(self.x, self.y, t, s)
+
+        k = 2 * np.pi / self.wavelength
+        self.u = np.exp(1.j * k * (refractive_index - 1) * h_corr)
+        return h_corr
+
+    def circle_rough(self, r0: list[floating], radius: float, angle: float, sigma: float):
+        """Circle with a rough edge.
+
+        Args:
+            r0 (float,float): location of center
+            radius (float): radius of circle
+            angle (float): when radius are not equal, axis of ellipse
+            sigma  (float): std of roughness
+        """
+
+        x0, y0 = r0
+        Xrot, Yrot = self.__rotate__(angle)
+
+        u = np.zeros(np.shape(self.X))
+
+        random_part = np.random.randn(Yrot.shape[0], Yrot.shape[1])
+        ipasa = (Xrot - x0)**2 + (Yrot - y0)**2 - (radius +
+                                                   sigma * random_part)**2 < 0
+        u[ipasa] = 1
+        self.u = u
+
+    def ring_rough(self, r0: list[floating], radius1: float, radius2: float, angle: float, sigma: float):
+        """Ring with a rough edge
+
+        Args:
+            r0 (float,float): location of center
+            radius1 (float): inner radius
+            radius2 (float): outer radius
+            angle (float): when radius are not equal, axis of ellipse
+            sigma  (float): std of roughness
+        """
+
+        ring1 = Scalar_mask_XY(self.x, self.y, self.wavelength)
+        ring2 = Scalar_mask_XY(self.x, self.y, self.wavelength)
+        ring1.circle_rough(r0, radius1, angle, sigma)
+        ring2.circle_rough(r0, radius2, angle, sigma)
+
+        # Al restar ring2.u-ring1.u se logra la transmitancia en el interior
+        self.u = ring2.u - ring1.u
+
+    def fresnel_lens_rough(self, r0: list[floating], radius: float, focal, angle: float, sigma: float):
+        """Ring with a rough edge
+
+        Args:
+            r0 (float,float): location of center
+            radius (float): maximum radius of mask
+            focal (float): outer radius
+            angle (float): when radius are not equal, axis of ellipse
+            sigma  (float): std of roughness
+        """
+        lens = Scalar_mask_XY(self.x, self.y, self.wavelength)
+        ring = Scalar_mask_XY(self.x, self.y, self.wavelength)
+
+        R0 = np.sqrt(self.wavelength * focal)
+        num_rings = int(round((radius / R0)**2))
+
+        radius_0 = np.sqrt(self.wavelength * focal * 4) / 2
+        ring.circle_rough(r0, radius_0, angle, sigma)
+        lens.u = lens.u + ring.u
+
+        for m in range(3, num_rings + 2, 2):
+            inner_radius = np.sqrt((m - 1) * self.wavelength * focal)
+            outer_radius = np.sqrt(m * self.wavelength * focal)
+            ring.ring_rough(r0,
+                            inner_radius,
+                            outer_radius,
+                            angle=angle,
+                            sigma=sigma)
+            lens.u = lens.u + ring.u
+        self.u = lens.u
+
+    def super_ellipse(self, r0: list[floating], radius: float, n: list[int, int] = (2, 2),
+                      angle: float = 0.):
+        """Super_ellipse. Abs((Xrot - x0) / radiusx)^n1 + Abs()(Yrot - y0) / radiusy)=n2
+
+        Args:
+            r0 (float, float): center of super_ellipse
+            radius (float, float): radius of the super_ellipse
+            n (float, float) =  degrees of freedom of the next equation, n = (n1, n2)
+            angle (float): angle of rotation in radians
+
+        Note:
+            n1 = n2 = 1: for a square
+            n1 = n2 = 2: for a circle
+            n1 = n2 = 0.5: for a superellipse
+
+        References:
+            https://en.wikipedia.org/wiki/Superellipse
+
+
+        Example:
+            super_ellipse(r0=(0 * um, 0 * um), radius=(250 * \
+                          um, 125 * um), angle=0 * degrees)
+        """
+
+        if isinstance(r0, (float, int)):
+            x0, y0 = (r0, r0)
+        else:
+            x0, y0 = r0
+
+        if isinstance(n, (int, float)):
+            nx, ny = (n, n)
+        else:
+            nx, ny = n
+
+        assert nx > 0 and ny > 0
+
+        if isinstance(radius, (float, int)):
+            radiusx, radiusy = (radius, radius)
+        else:
+            radiusx, radiusy = radius
+
+        # Rotation of the super-ellipse
+        Xrot, Yrot = self.__rotate__(angle, (x0, y0))
+
+        # Definition of transmittance
+        u = np.zeros_like(self.X)
+        ipasa = np.abs((Xrot) / radiusx)**nx + np.abs((Yrot) / radiusy)**ny < 1
+        u[ipasa] = 1
+        self.u = u
+
+    def superformula(self, r0: list[floating], radius: float, n: list[int, int, int],
+                     m: float, angle: float = 0.):
+        """superformula. Abs((Xrot - x0) / radiusx)^n1 + Abs()(Yrot - y0) / radiusy)=n2
+
+        Args:
+            r0 (float, float): center of super_ellipse
+            radius (float, float): radius of the super_ellipse
+            n (float, float, float):  n1, n2, n3 parameters
+            m (float): num of petals
+            angle (float): angle of rotation in radians
+
+
+        Note:
+            n1 = n2 = 1: for a square
+            n1 = n2 = 2: for a circle
+            n1 = n2 = 0.5: for a superellipse
+
+        References:
+            Gielis, J. "A Generic Geometric Transformation that Unifies a Wide Range of Natural and Abstract Shapes." Amer. J. Botany 90, 333-338, 2003.
+            https://mathworld.wolfram.com/Superellipse.html
+
+        Example:
+            superformula(r0=(0, 0),  radius=(1.5 * mm, 1.5 * mm), n=(1, 1, 1), m=8, angle=0 * degrees)       
+        """
+
+        if isinstance(r0, (float, int)):
+            x0, y0 = (r0, r0)
+        else:
+            x0, y0 = r0
+
+        n1, n2, n3 = n
+
+        if isinstance(radius, (float, int)):
+            radiusx, radiusy = (radius, radius)
+        else:
+            radiusx, radiusy = radius
+
+        # Rotation of the super-ellipse
+        Xrot, Yrot = self.__rotate__(angle, (x0, y0))
+
+        R = np.sqrt(Xrot**2 + Yrot**2)
+        Theta = np.arctan2(Yrot, Xrot)
+
+        # Definition of transmittance
+        u = np.zeros_like(self.u)
+
+        factor = max(radiusx, radiusy)
+
+        term1 = np.abs(np.cos(0.25 * m * Theta) / (radiusx / factor))**n2
+        term2 = np.abs(np.sin(0.25 * m * Theta) / (radiusy / factor))**n3
+        r_theta = (term1 + term2)**(-1 / n1) * factor
+
+        ipasa = R < r_theta
+
+        u[ipasa] = 1
+        self.u = u
+
+    def elliptical_phase(self, f1, f2, angle: float):
+        """Elliptical phase
+
+        Args:
+            f1 (float): focal f1
+            f2 (float): focal f2
+            angle (float): angle
+        """
+
+        k = 2 * np.pi / self.wavelength
+
+        Xrot, Yrot = self.__rotate__(angle)
+
+        phase = k * (Xrot**2 / (2 * f1) + Yrot**2 / (2 * f2))
+
+        self.u = np.exp(1j * phase)
+
+    def sinusoidal_slit(self,
+                        size: floating,
+                        x0: floating,
+                        amplitude: floating,
+                        phase: floating,
+                        period: floating,
+                        angle: floating = 0.):
+        """
+        This function will create a sinusoidal wave-like slit.
+
+        Args:
+            x0 (float): center of slit
+            size (float): size of slit
+            amplitude (float, float): Phase between the wave-like borders of the slit.
+            phase (float): Phase between the wave-like borders of the slit
+            period (float): wavelength of the wave-like border of the slit
+            angle (float): Angle to be rotated the sinusoidal slit
+
+        Example:
+            sinusoidal_slit(y0=(10 * um, -10 * um), amplitude=(10 * um, 20 * um),
+                            phase=0 * degrees, angle=0 * degrees, period=(50 * um, 35 * um))
+        """
+
+        if isinstance(amplitude, (int, float)):
+            amplitude1, amplitude2 = (amplitude, amplitude)
+        else:
+            amplitude1, amplitude2 = amplitude
+
+        if isinstance(period, (int, float)):
+            period1, period2 = (period, period)
+        else:
+            period1, period2 = period
+
+        assert amplitude1 > 0 and amplitude2 > 0 and period1 > 0 and period2 > 0
+
+        Xrot, Yrot = self.__rotate__(angle, (x0, 0))
+
+        u = np.zeros_like(self.X)
+        X_sin1 = +size / 2 + amplitude1 * np.sin(2 * np.pi * Yrot / period1)
+        X_sin2 = -size / 2 + amplitude2 * np.sin(2 * np.pi * Yrot / period2 +
+                                                 phase)
+        ipasa_1 = (X_sin1 > Xrot) & (X_sin2 < Xrot)
+        u[ipasa_1] = 1
+        self.u = u
+
+    def crossed_slits(self, r0: list[floating], slope: floating, angle: floating = 0.):
+        """This function will create a crossed slit mask.
+
+        Args:
+            r0 (float, float): center of the crossed slit
+            slope (float, float): slope of the slit
+            angle (float): Angle of rotation of the slit
+
+        Example:
+            crossed_slits(r0 = (-10 * um, 20 * um),  slope = 2.5, angle = 30 * degrees)
+        """
+        if isinstance(slope, (float, int)):
+            slope_x, slope_y = (slope, slope)
+        else:
+            slope_x, slope_y = slope
+
+        if isinstance(r0, (float, int)):
+            x0, y0 = (r0, r0)
+        else:
+            x0, y0 = r0
+
+        # Rotation of the crossed slits
+        Xrot, Yrot = self.__rotate__(angle, (x0, y0))
+
+        u = np.zeros_like(self.X)
+        Y1 = slope_x * np.abs(Xrot)  # + y0
+        Y2 = slope_y * np.abs(Xrot)  # + y0
+
+        if (slope_x > 0) and (slope_y < 0):
+            ipasa = (Yrot > Y1) | (Yrot < Y2)
+        elif (slope_x < 0) and (slope_y > 0):
+            ipasa = (Yrot < Y1) | (Yrot > Y2)
+        elif (slope_x < 0) and (slope_y < 0):
+            Y2 = -Y2 + 2 * y0
+            ipasa = (Yrot < Y1) | (Yrot > Y2)
+        else:
+            Y2 = -Y2 + 2 * y0
+            ipasa = (Yrot > Y1) | (Yrot < Y2)
+
+        u[ipasa] = 1
+        self.u = u
+
+    def hermite_gauss_binary(self, r0: list[floating], w0: list[floating], n: int, m: int):
+        """Binary phase mask to generate an Hermite Gauss beam.
+
+        Args:
+            r0 (float, float): (x,y) position of source.
+            w0 (float, float): width of the beam.
+            n (int): order in x.
+            m (int): order in y.
+
+        Example:
+             hermite_gauss_binary(r0=(0,0), w0=(100*um, 50*um), n=2, m=3)
+        """
+        # Prepare space
+        X = self.X - r0[0]
+        Y = self.Y - r0[1]
+        r2 = np.sqrt(2)
+        wx, wy = w0
+
+        # Calculate amplitude
+        E = eval_hermite(n, r2 * X / wx) * eval_hermite(m, r2 * Y / wy)
+        phase = np.pi * (E > 0)
+
+        self.u = np.exp(1j * phase)
+
+    def laguerre_gauss_binary(self, r0: list[floating], w0: list[floating], n: floating, l: floating):
+        """Binary phase mask to generate an Hermite Gauss beam.
+
+        Args:
+            r0 (float, float): (x,y) position of source.
+            w0 (float, float): width of the beam.
+            n (int): radial order.
+            l (int): angular order.
+
+        Example:
+             laguerre_gauss_binary(r0=(0,0), w0=1*um, n=0, l=0)
+        """
+        # Prepare space
+        X = self.X - r0[0]
+        Y = self.Y - r0[1]
+        Ro2 = X**2 + Y**2
+        Th = np.arctan2(Y, X)
+
+        # Calculate amplitude
+        E = laguerre_polynomial_nk(2 * Ro2 / w0**2, n, l)
+        phase = np.pi * (E > 0)
+
+        self.u = np.exp(1j * (phase + l * Th))