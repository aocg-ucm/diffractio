--- conflicted
+++ resolved
@@ -190,46 +190,7 @@
                 (self.X - x0)**2 + (self.Y - y0)**2) / w0**2)
         self.u = amplitude
 
-<<<<<<< HEAD
     def hermite_gauss_beam(self, A=1, r0=(0,0), w0=(1*um, 1*um), n=0, m=0, z=0, z0=(0,0)):
-=======
-    def laguerre_beam(self, r0, w0, z, p, l):
-        """Laguerre beam.
-
-        Parameters:
-            r0 (float, float): (x,y) position of source
-            w0 (float): width of the vortex beam
-            z (float): distance
-            p (int): order of the laguerre_beam
-            l (int): order of the laguerre_beam
-
-        Example:
-            laguerre_beam(r0=(0 * um, 0 * um),  w0=100 * um,  z=0.01 * um,  p=0, l=0)
-        """
-        # Vector de onda
-        k = 2 * pi / self.wavelength
-        # rango de Rayleigh
-        zR = pi * w0**2 / self.wavelength
-
-        # Definicion de parametros
-        Rz = z * sqrt(1 + (zR / z)**2)
-        wz = w0 * sqrt(1 + (z / zR)**2)
-        f_gouy = k * z - arctan2(z, zR)
-
-        R2 = (self.X - r0[0])**2 + (self.Y - r0[1])**2
-        THETA = arctan2(self.X, self.Y)
-
-        # Definicion de los terminos producto
-        t1 = exp(-1.j * k * R2 / (2 * Rz) - R2 / wz**2 +
-                 1.j * (2 * p + l + 1) * f_gouy)
-        t2 = exp(-1.j * l * THETA)
-        t3 = ((-1)**p) * (R2 / wz**2)**(l / 2)
-        t4 = laguerre_polynomial_nk(2 * R2 / wz**2, p, l)
-        # El field es el producto t1*t2*t3*t4
-        self.u = t1 * t2 * t3 * t4
-
-    def hermite_gauss_beam(self, A=1, r0=(0, 0), w0=(1 * um, 1 * um), R=(np.inf, np.inf), n=1, m=1):
->>>>>>> 4cc78e7f
         """Hermite Gauss beam.
 
         Parameters:
@@ -251,15 +212,9 @@
 
         # Parameters
         r2 = sqrt(2)
-<<<<<<< HEAD
         w0x, w0y = w0
         z0x, z0y = z0
         k = 2*pi / self.wavelength
-=======
-        wx, wy = w0
-        Rx, Ry = R
-        k = 2 * pi / self.wavelength
->>>>>>> 4cc78e7f
 
         # Calculate propagation
         zx = z - z0x
@@ -279,7 +234,6 @@
             Ry = zy + zRy**2/zy
 
         # Calculate amplitude
-<<<<<<< HEAD
         A = A * sqrt(2**(1-n-m) / (pi*factorial(n)*factorial(m))) * sqrt(w0x*w0y / (wx*wy))
         Ex = eval_hermite(n, r2*X/wx) * exp(-X**2/wx**2)
         Ey = eval_hermite(m, r2*Y/wy) * exp(-Y**2/wy**2)
@@ -294,19 +248,6 @@
         self.u = A * Ex * Ey * Ef
 
     def hermite_gauss_beam_depercated(self, A, r0, w0, m, n, c_mn):
-=======
-        Ex = eval_hermite(n, r2 * X / wx) * exp(-X**2 / wx**2)
-        Ey = eval_hermite(m, r2 * Y / wy) * exp(-Y**2 / wy**2)
-        Ex = Ex / np.max(Ex)
-        Ey = Ey / np.max(Ex)
-
-        # Calculate phase
-        Ef = exp(-1j * k * (X**2 / Rx + Y**2 / Ry))
-
-        self.u = A * Ex * Ey * Ef
-
-    def hermite_gauss_beam_backup(self, A, r0, w0, m, n, c_mn):
->>>>>>> 4cc78e7f
         """Hermite Gauss beam.
 
         Parameters:
