--- conflicted
+++ resolved
@@ -541,11 +541,7 @@
             if (self.quality.min() > 1):
                 print('Good result: factor {:2.2f}'.format(self.quality))
             else:
-<<<<<<< HEAD
                 print('- Needs denser sampling: factor {:2.2f}'.format(
-=======
-                print('Needs denser sampling: factor {:2.2f}'.format(
->>>>>>> 180bf3e6
                     self.quality))
 
         a = [2, 4]
@@ -748,13 +744,8 @@
             image = real(self.u)
         elif kind == 'phase':
             image = angle(self.u)  # / pi
-<<<<<<< HEAD
             image[image == 1] = -1
 
-=======
-            #image[image == 1] = -1
-        # Extract the values along the line, using cubic interpolation
->>>>>>> 180bf3e6
         h = linspace(0, sqrt((y2 - y1)**2 + (x2 - x1)**2), npixels)
         h = linspace(0, sqrt((y[iy2] - y[iy1])**2 + (x[ix2] - x[ix1])**2),
                      npixels)
@@ -1051,12 +1042,6 @@
 
         Returns:
             Scalar_field_XY: if new_field is True returns Scalar_field_XY
-<<<<<<< HEAD
-=======
-
-        TODO:
-            Check and pass to utils
->>>>>>> 180bf3e6
         """
 
         amplitude = self.get_amplitude(matrix=True, new_field=False)
