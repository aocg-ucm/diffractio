--- conflicted
+++ resolved
@@ -1,2020 +1,2015 @@
-# !/usr/bin/env python3
-
-"""
-This module generates Scalar_field_XZ class.
-
-It includes multiprocessing for RS and BPM polychromatic
-
-It can be considered an extension of Scalar_field_X for visualizing XZ fields
-
-For the case of Rayleigh sommefeld it is not necessary to compute all z positions but the final.
-
-Nevertheless, for BPM method, intermediate computations are required. In this class, intermediate results are stored.
-
-X,Z fields are defined using ndgrid (not with meshgrid, it is different).
-
-It is required also for generating masks and fields.
-The main atributes are:
-    * self.x - x positions of the field
-    * self.z - z positions of the field
-    * self.u - field XZ
-    * self.n - refractive index XZ
-    * self.wavelength - wavelength of the incident field. The field is monochromatic
-
-The magnitude is related to microns: `micron = 1.`
-
-*Class for XZ scalar fields*
-
-*Definition of a scalar field*
-    * instatiation, duplicate, clean_refractive_index
-    * save, load data
-    * rotate_field, cut_resample,
-
-*Illumination*
-    * incident_field
-
-*Operations*
-    * surface_detection
-    * search focus
-
-*Propagation*
-    * RS, RS_polychormatic,
-    * BPM, BPM_poychromatic, BPM_inverse, BPM_back_propagation
-
-*Drawing functions*
-    * draw
-    * draw_refractive_index
-    * draw_incident_field
-    * draw_profiles_interactive
-    * video
-
-*Parameters*
-    * final_field
-    * profile_longitudinal
-    * profile_transversal
-"""
-
-import copy
-import copyreg
-import sys
-import time
-import types
-from copy import deepcopy
-from multiprocessing import Pool
-
-
-import matplotlib.animation as animation
-import matplotlib.cm as cm
-from numpy import array, concatenate, diff, gradient, pi, sqrt, zeros
-from numpy.lib.scimath import sqrt as csqrt
-from scipy.fftpack import fft, fft2, fftshift, ifft, ifft2
-from scipy.interpolate import RectBivariateSpline
-
-from .utils_typing import npt, Any, NDArray, floating, NDArrayFloat, NDArrayComplex
-
-
-from . import np, plt
-from . import num_max_processors, degrees, eps, mm, seconds, um
-from .config import CONF_DRAWING
-from .scalar_fields_X import (PWD_kernel, Scalar_field_X, WPM_schmidt_kernel,
-                              kernelRS, kernelRSinverse)
-from .scalar_masks_X import Scalar_mask_X
-from .scalar_sources_X import Scalar_source_X
-from .utils_common import get_date, load_data_common, save_data_common
-from .utils_drawing import normalize_draw, prepare_drawing, prepare_video
-from .utils_math import get_k, nearest, reduce_to_1, rotate_image
-from .utils_multiprocessing import _pickle_method, _unpickle_method
-from .utils_optics import FWHM1D, beam_width_1D, field_parameters, normalize_field
-
-copyreg.pickle(types.MethodType, _pickle_method, _unpickle_method)
-
-percentage_intensity_config = CONF_DRAWING['percentage_intensity']
-
-
-class Scalar_field_XZ():
-    """Class for working with XZ scalar fields.
-
-    Args:
-        x (numpy.array): linear array with equidistant positions.
-            The number of data is preferibly :math:`2^n` .
-        z (numpy.array): linear array wit equidistant positions for z values
-        wavelength (float): wavelength of the incident field
-        n_background (float): refractive index of background
-        info (str): String with info about the simulation
-
-    Attributes:
-        self.x (numpy.array): linear array with equidistant positions.
-            The number of data is preferibly :math:`2^n` .
-        self.z (numpy.array): linear array wit equidistant positions for z values
-        self.wavelength (float): wavelength of the incident field.
-        self.u0 (numpy.array): (x) size x - field at the last z position
-        self.u (numpy.array): (x,z) complex field
-        self.n_background (numpy.array): (x,z) refractive index
-        self.fast (bool): if True fast algoritm (approx. Hankle function)
-        self.info (str): String with info about the simulation
-    """
-
-    def __init__(self, x: NDArrayFloat | None = None, z: NDArrayFloat | None = None,
-                 wavelength: float | None = None, n_background: float = 1., info: str = ""):
-        self.x = x
-        self.z = z
-        self.wavelength = wavelength
-        self.n_background = n_background
-        self.fast = False
-        self.quality = 0
-        self.borders = None  # borders at refractive index
-        self.CONF_DRAWING = CONF_DRAWING
-
-        if x is not None and z is not None:
-            self.X, self.Z = np.meshgrid(x, z)
-            self.u0 = Scalar_field_X(x, wavelength)
-            self.u = np.zeros_like(self.X, dtype=complex)
-            self.n = n_background * np.ones(np.shape(self.X), dtype=complex)
-        else:
-            self.X = None
-            self.Z = None
-            self.u0 = None
-            self.u = None
-            self.n = None
-        self.info = info
-        self.reduce_matrix = 'standard'  # 'None, 'standard', (5,5)
-        self.type = 'Scalar_field_XZ'
-        self.date = get_date()
-
-    def __str__(self):
-        """Represents main data of the atributes"""
-
-        Imin = (np.abs(self.u)**2).min()
-        Imax = (np.abs(self.u)**2).max()
-        phase_min = (np.angle(self.u)).min() / degrees
-        phase_max = (np.angle(self.u)).max() / degrees
-        print("{}\n - x:  {},   z:  {},   u:  {}".format(
-            self.type, self.x.shape, self.z.shape, self.u.shape))
-        print(
-            " - xmin:       {:2.2f} um,  xmax:      {:2.2f} um,  Dx:   {:2.2f} um"
-            .format(self.x[0], self.x[-1], self.x[1] - self.x[0]))
-        print(
-            " - zmin:       {:2.2f} um,  zmax:      {:2.2f} um,  Dz:   {:2.2f} um"
-            .format(self.z[0], self.z[-1], self.z[1] - self.z[0]))
-        print(" - Imin:       {:2.2f},     Imax:      {:2.2f}".format(
-            Imin, Imax))
-        print(" - phase_min:  {:2.2f} deg, phase_max: {:2.2f} deg".format(
-            phase_min, phase_max))
-
-        print(" - wavelength: {:2.2f} um".format(self.wavelength))
-        print(" - date:       {}".format(self.date))
-        print(" - info:       {}".format(self.info))
-
-        return ""
-
-    def __add__(self, other, kind: str = 'standard'):
-        """Adds two Scalar_field_X. For example two light sources or two masks.
-
-        Args:
-            other (Scalar_field_XZ): 2nd field to add
-            kind (str): instruction how to add the fields: - 'maximum1': mainly for masks. If t3=t1+t2>1 then t3= 1. - 'standard': add fields u3=u1+u2 and does nothing.
-
-        Returns:
-            Scalar_field_X: `u3 = u1 + u2`
-        """
-
-        u3 = Scalar_field_XZ(self.x, self.z, self.wavelength,
-                             self.n_background)
-        u3.n = self.n
-
-        if kind == 'standard':
-            u3.u = self.u + other.u
-
-        elif kind == 'maximum1':
-            t1 = np.abs(self.u)
-            t2 = np.abs(other.u)
-            f1 = np.angle(self.u)
-            f2 = np.angle(other.u)
-            t3 = t1 + t2
-            t3[t3 > 0] = 1.
-            u3.u = t3 * np.exp(1j * (f1 + f2))
-
-        return u3
-
-    def __sub__(self, other):
-        """Substract two Scalar_field_x. For example two light sources or two masks.
-
-        Args:
-            other (Scalar_field_X): field to substract
-
-        Returns:
-            Scalar_field_X: `u3 = u1 - u2`
-
-        TODO: It can be improved for maks (not having less than 1)
-        """
-
-        u3 = Scalar_field_XZ(self.x, self.z, self.wavelength,
-                             self.n_background)
-        u3.n = self.n
-        u3.u = self.u - other.u
-        return u3
-
-    def __rotate__(self, angle: float, position=None):
-        """Rotation of X,Z with respect to position
-
-        Args:
-            angle (float): angle to rotate, in radians
-            position (float, float): position of center of rotation
-        """
-
-        if position is None:
-            x0 = (self.x[-1] + self.x[0]) / 2
-            z0 = (self.z[-1] + self.z[0]) / 2
-        else:
-            # Definicion de la rotation
-            x0, z0 = position
-
-        Xrot = x0 + (self.X - x0) * np.cos(angle) + (self.Z -
-                                                     z0) * np.sin(angle)
-        Zrot = z0 - (self.X - x0) * np.sin(angle) + (self.Z -
-                                                     z0) * np.cos(angle)
-        return Xrot, Zrot
-
-    def reduce_to_1(self):
-        """All the values greater than 1 pass to 1. This is used for Scalar_masks when we add two masks.
-        """
-
-        self = reduce_to_1(self)
-
-    def duplicate(self, clear: bool = False):
-        """Duplicates the instance"""
-        # new_field = Scalar_field_XZ(self.x, self.z, self.wavelength,
-        #                             self.n_background)
-        # new_field.n = self.n
-        # new_field.u = self.u
-        # return new_field
-        new_field = copy.deepcopy(self)
-        if clear is True:
-            new_field.clear_field()
-        return new_field
-
-    def refractive_index_from_scalar_mask_XY(self, mask_XY, refractive_index_max: floating):
-        """Transforms XY mask into XZ mask.
-            - Areas with value 0 pass to n_background.
-            - When transmittance of mask_XY  is 1, pass to refractive_index_max.
-
-        Args:
-            mask_XY (diffractio.Scalar_mask_XY): mask
-            refractive_index_max (float): real and imaginary part of maximum refractive index.
-
-        Returns:
-            _type_: _description_
-        """
-
-        self.x = mask_XY.x
-        self.z = mask_XY.y
-        self.X, self.Z = np.meshgrid(self.x, self.z)
-        self.u = np.zeros_like(self.X, dtype=complex)
-
-        self.n = mask_XY.u * refractive_index_max
-        self.n[self.n < 1] = self.n_background
-
-    def rotate_field(self, angle: floating, center_rotation: list[floating],
-                     kind: str = 'all', n_background: floating = 1.):
-        """Rotate all the image a certain angle
-
-        Args:
-            angle (float): angle to rotate, in radians
-            center_rotation (float, float): (z,x) position for rotation
-            kind (str): 'all', 'n', 'field'
-            n_background (float): refractive index of zone incoming
-        """
-        angle = -angle
-
-        if kind in ('n', 'all'):
-            n_real_rotate = rotate_image(self.z, self.x, np.real(self.n),
-                                         angle * 180 / pi, center_rotation)
-            n_imag_rotate = rotate_image(self.z, self.x, np.imag(self.n),
-                                         angle * 180 / pi, center_rotation)
-            n_rotate = n_real_rotate + 1j * n_imag_rotate
-            n_rotate[n_rotate < n_background] = n_background
-            self.n = n_rotate
-            self.n[self.n < 1.2] = self.n_background
-
-        self.surface_detection(mode=1, min_incr=0.1, reduce_matrix='standard')
-
-        if kind in ('field', 'all'):
-            u_real_rotate = rotate_image(self.z, self.x, np.real(self.u),
-                                         angle * 180 / pi, center_rotation)
-            u_imag_rotate = rotate_image(self.z, self.x, np.imag(self.u),
-                                         angle * 180 / pi, center_rotation)
-            u_rotate = u_real_rotate + 1j * u_imag_rotate
-            self.u = u_rotate
-
-        if kind == 'n':
-            self.u = np.zeros_like(self.u)
-
-    def clear_field(self):
-        """clear field"""
-        self.u = np.zeros(np.shape(self.u), dtype=complex)
-
-    def clear_refractive_index(self):
-        """clear refractive index n(x,z)=n_background"""
-
-        self.n = self.n_background * np.ones_like(self.X, dtype=complex)
-
-    def normalize(self, new_field: bool = False):
-        """Normalizes the field so that intensity.max()=1.
-
-        Args:
-            new_field (bool): If False the computation goes to self.u. If True a new instance is produced
-        Returns
-            u (numpy.array): normalized optical field
-        """
-        return normalize_field(self, new_field)
-
-    def mask_field(self, size_edge: floating = 0):
-        """
-        mask the incident field at the edges, each edge is masked size_edge
-
-        Args:
-            size_edge (float): size of edges
-        """
-
-        L = self.x[-1] - self.x[0]
-        x_center = (self.x[-1] + self.x[0]) / 2
-        mask = Scalar_mask_X(x=self.x, wavelength=self.wavelength)
-        mask.slit(x0=x_center, size=L - 2 * size_edge)
-        self.u0.u = self.u0.u * mask.u
-
-    def smooth_refractive_index(self,
-                                type_filter: int = 2,
-                                pixels_filtering: int = 10,
-                                max_diff_filter: floating = 0.1,
-                                draw_check: bool = False):
-        """
-        Technique to remove artifacts in BPM propagation.
-
-        Args:
-            type_filter (int): 1 - 2D, 2 - 1D z (selective), 3 - 1D x (selective)
-            pixels_filtering (int): num_pixels used for filtering
-            max_diff_filter (float): maximum difference of n in profile between two adjancted pixels to use selective filtering
-            draw_check (bool): draw the differences.
-
-        Returns:
-            (float): percentage_filtered
-            (np.array): lineas_filtradas
-
-        References:
-            Robert McLeod "Numerical Methods in Photonics Lecture Notes"  University of Colorado at Boulder, pag 204 (15/54)
-        """
-
-        if draw_check is True:
-            indice_sin_variar = deepcopy(self.n)
-
-        num_filtrados = 0
-        if type_filter == 1:
-            # Filtro 2D, pero solo ejecuta en una dirección
-            lineas_filtradas = np.ones_like(self.z)
-
-            filtro1 = np.zeros_like(self.n)
-            sizex, sizez = self.n.shape
-            centerx, centerz = int(sizex / 2), int(sizez / 2)
-            filtro1[centerx - pixels_filtering:centerx + pixels_filtering,
-                    centerz - 1:centerz + 1] = 1
-            filtro1 = filtro1 / sum(sum(filtro1))
-            self.n = fftshift(ifft2(fft2(self.n) * fft2(filtro1)))
-            percentage_filtered = 0
-        elif type_filter == 2:
-            # Filtro 1D, solo ejecuta cuando hay diferencias de índice eje x
-            lineas_filtradas = np.zeros_like(self.z)
-            filtro1 = np.zeros_like(self.x)
-            sizex = len(filtro1)
-            centerx = (self.x[-1] + self.x[0]) / 2
-            # i_centerx = int(sizex / 2)
-            # filtro1[i_centerx - pixels_filtering:i_centerx + pixels_filtering] = 1
-            filtro1 = np.exp(-(self.x - centerx)**2 /
-                             (2 * pixels_filtering**2))
-            filtro1 = filtro1 / sum(filtro1)
-            for i in range(len(self.z)):
-                max_diff = np.abs(np.diff(self.n[i, :])).max()
-                if max_diff > max_diff_filter:
-                    lineas_filtradas[i] = 1
-                    self.n[i, :] = fftshift(
-                        ifft(fft(self.n[i, :]) * fft(filtro1)))
-                    num_filtrados = num_filtrados + 1
-            percentage_filtered = 100 * num_filtrados / len(self.z)
-        elif type_filter == 3:
-            # Filtro 1D, solo ejecuta cuando hay diferencias de índice eje z
-            lineas_filtradas = np.zeros_like(self.x)
-            filtro1 = np.zeros_like(self.z)
-            sizez = len(filtro1)
-            centerz = int(sizez / 2)
-            filtro1[centerz - pixels_filtering:centerz + pixels_filtering] = 1
-            filtro1 = filtro1 / sum(filtro1)
-            for i in range(len(self.x)):
-                max_diff = np.abs(np.diff(self.n[:, i])).max()
-                if max_diff > max_diff_filter:
-                    lineas_filtradas[i] = 1
-                    self.n[:, i] = fftshift(
-                        ifft(fft(self.n[:, i]) * fft(filtro1)))
-                    num_filtrados = num_filtrados + 1
-            percentage_filtered = 100 * num_filtrados / len(self.x)
-
-        if draw_check is True:
-            plt.figure()
-            plt.plot(self.z, lineas_filtradas)
-            plt.xlabel('z ($\mu m$)')
-            plt.ylabel('filtered zone)')
-            plt.title("detection of edges", fontsize=24)
-
-            diferencias_indice = np.abs(self.n - indice_sin_variar)
-
-            extension = [self.z[0], self.z[-1], self.x[0], self.x[-1]]
-
-            plt.figure()
-
-            h1 = plt.imshow(diferencias_indice,
-                            interpolation='bilinear',
-                            aspect='auto',
-                            origin='lower',
-                            extent=extension)
-            plt.xlabel('z ($\mu m$)')
-            plt.ylabel('x ($\mu m$)')
-
-            plt.axis(extension)
-            h1.set_cmap(cm.gray_r)
-            plt.title("smooth_refractive_index: n variations", fontsize=24)
-
-        return percentage_filtered, lineas_filtradas
-
-    def save_data(self, filename: str, add_name: str = "",
-                  description: str = "", verbose: bool = False):
-        """Common save data function to be used in all the modules.
-        The methods included are: npz, matlab
-
-
-        Args:
-            filename (str): filename
-            add_name= (str): sufix to the name, if 'date' includes a date
-            description (str): text to be stored in the dictionary to save.
-            verbose (bool): If verbose prints filename.
-
-        Returns:
-            (str): filename. If False, file could not be saved.
-        """
-        try:
-            final_filename = save_data_common(self, filename, add_name,
-                                              description, verbose)
-            return final_filename
-        except:
-            return False
-
-    def load_data(self, filename: str, verbose: bool = False):
-        """Load data from a file to a Scalar_field_XZ.
-            The methods included are: npz, matlab
-
-
-        Args:
-            filename (str): filename
-            verbose (bool): shows data process by screen
-        """
-        dict0 = load_data_common(self, filename, verbose)
-
-        if dict0 is not None:
-            if isinstance(dict0, dict):
-                self.__dict__ = dict0
-            else:
-                raise Exception('no dictionary in load_data')
-
-    def cut_resample(self,
-                     x_limits: list[float, float] = '',
-                     z_limits: list[float, float] = '',
-                     num_points: int | None = None,
-                     new_field: bool = False,
-                     interp_kind: list[int] = (3, 1)):
-        """it cut the field to the range (x0,x1). if one of this x0,x1 positions is out of the self.x range it do nothing. It is also valid for resampling the field, just write x0,x1 as the limits of self.x
-
-        Args:
-            x_limits (float,float): (x0,x1) starting and final points to cut. if '' - takes the current limit x[0] and x[-1]
-            z_limits (float,float): (z0,z1) - starting and final points to cut. if '' - takes the current limit z[0] and z[-1]
-            num_points (int): it resamples x, z and u. ([],'',0,None) -> it leave the points as it is
-            new_field (bool): it returns a new Scalar_field_XZ
-            interp_kind: numbers between 1 and 5
-        """
-        if x_limits == '':
-            x0 = self.x[0]
-            x1 = self.x[-1]
-        else:
-            x0, x1 = x_limits
-
-        if z_limits == '':
-            z0 = self.z[0]
-            z1 = self.z[-1]
-        else:
-            z0, z1 = z_limits
-
-        if x0 < self.x[0]:
-            x0 = self.x[0]
-        if x1 > self.x[-1]:
-            x1 = self.x[-1]
-
-        if z0 < self.z[0]:
-            z0 = self.z[0]
-        if z1 > self.z[-1]:
-            z1 = self.z[-1]
-
-        i_x0, _, _ = nearest(self.x, x0)
-        i_x1, _, _ = nearest(self.x, x1)
-
-        i_z0, _, _ = nearest(self.z, z0)
-        i_z1, _, _ = nearest(self.z, z1)
-
-        kxu, kxn = interp_kind
-
-        if num_points not in ([], '', 0, None):
-            num_points_x, num_points_z = num_points
-            x_new = np.linspace(x0, x1, num_points_x)
-            z_new = np.linspace(z0, z1, num_points_z)
-            X_new, Z_new = np.meshgrid(x_new, z_new)
-
-            f_interp_abs = RectBivariateSpline(self.z,
-                                               self.x,
-                                               np.abs(self.u),
-                                               kx=kxu,
-                                               ky=kxu,
-                                               s=0)
-            f_interp_phase = RectBivariateSpline(self.z,
-                                                 self.x,
-                                                 np.angle(self.u),
-                                                 kx=kxu,
-                                                 ky=kxu,
-                                                 s=0)
-            u_new_abs = f_interp_abs(z_new, x_new)
-            u_new_phase = f_interp_phase(z_new, x_new)
-            u_new = u_new_abs * np.exp(1j * u_new_phase)
-
-            n_interp_real = RectBivariateSpline(self.z,
-                                                self.x,
-                                                np.real(self.n),
-                                                kx=kxn,
-                                                ky=kxn,
-                                                s=0)
-            n_interp_imag = RectBivariateSpline(self.z,
-                                                self.x,
-                                                np.imag(self.n),
-                                                kx=kxn,
-                                                ky=kxn,
-                                                s=0)
-            n_new_real = n_interp_real(z_new, x_new)
-            n_new_imag = n_interp_imag(z_new, x_new)
-            n_new = n_new_real + 1j * n_new_imag
-
-        else:
-            iz_s = slice(i_z0, i_z1)
-            jx_s = slice(i_x0, i_x1)
-            x_new = self.x[jx_s]
-            z_new = self.z[iz_s]
-            X_new, Z_new = np.meshgrid(x_new, z_new)
-            u_new = self.u[iz_s, jx_s]
-            n_new = self.n[iz_s, jx_s]
-
-        if new_field is False:
-            self.x = x_new
-            self.z = z_new
-            self.u = u_new
-            self.n = n_new
-            self.X = X_new
-            self.Z = Z_new
-        else:
-            field = Scalar_field_XZ(x=x_new,
-                                    z=z_new,
-                                    wavelength=self.wavelength)
-            field.u = u_new
-            field.n = n_new
-
-            return field
-
-    def incident_field(self, u0, z0: floating | None = None):
-        """Incident field for the experiment. It takes a Scalar_source_X field
-
-        Args:
-            u0 (Scalar_source_X): field produced by Scalar_source_X (or a X field)
-            z0 (float): position of the incident field. if None, '', [], is at the beginning
-        """
-
-        if z0 in (None, '', []):
-            self.u0 = u0
-        else:
-            iz, _, _ = nearest(self.z, z0)
-            self.u[iz, :] = self.u[iz, :] + u0.u
-
-    def final_field(self):
-        """Returns the final field as a Scalar_field_X."""
-
-        u_final = Scalar_field_X(x=self.x,
-                                 wavelength=self.wavelength,
-                                 n_background=self.n_background,
-                                 info="from final_field at z0= {} um".format(
-                                     self.z[-1]))
-        u_final.u = self.u[:, -1]
-        return u_final
-
-    def __BPM__(self,
-                has_edges: bool = True,
-                pow_edge: int = 80,
-                matrix: bool = False,
-                verbose: bool = False):
-        """Beam propagation method (BPM).
-
-        Args:
-            has_edges (bool): If True absorbing edges are used.
-            pow_edge (float): If has_edges, power of the supergaussian
-            matrix (bool): if True returns matrix, else goes to self.u
-            verbose (bool): shows data process by screen
-
-        References:
-            Algorithm in "Engineering optics with matlab" pag 119
-
-        """
-        dn = np.abs(np.diff(self.n).max())
-        dz = self.z[1] - self.z[0]
-
-        q1 = (0.25 * self.wavelength / 2 * dn / dz,
-              0.25 * (self.x[-1] - self.x[0])**2 / self.wavelength / dz)
-        self.quality = q1
-
-        k0 = 2 * np.pi / self.wavelength
-
-        numz = len(self.z)  # distance en z
-        numx = len(self.x)  # distance en x
-        deltaz = self.z[1] - self.z[0]  # Tamaño del sampling
-        rangox = self.x[-1] - self.x[0]
-
-        pixelx = np.linspace(-int(numx / 2), int(numx / 2), numx)
-        # initial field
-        field_z = self.u0.u
-        # Calculo de la phase 1 normalizada -------------------
-        kx1 = np.linspace(0, int(numx / 2) + 1, int(numx / 2))
-        kx2 = np.linspace(-int(numx / 2), -1, int(numx / 2))
-        # Número de ondas del material en una dimensión
-        kx = (2 * np.pi / rangox) * np.concatenate((kx1, kx2))
-        # Función de transferencia para la propagación que es identica
-        # a la respuesta de frecuencia espacial en óptica de Fourier
-        # incorporando el termino (-j k0 z).
-        phase1 = np.exp((-1j * deltaz * kx**2) / (2 * k0))
-        # Campo en el índice de refracción
-        field = np.zeros(np.shape(self.n), dtype=complex)
-
-        if has_edges is False:
-            has_filter = np.zeros_like(self.z)
-        elif has_edges is True:
-            has_filter = np.ones_like(self.z)
-        elif isinstance(has_edges, (int, float)):
-            has_filter = np.zeros_like(self.z)
-            iz, _, _ = nearest(self.z, has_edges)
-            has_filter[iz:] = 1
-        else:
-            has_filter = has_edges
-
-        width_edge = 0.9*(self.x[-1]-self.x[0])/2
-        x_center = (self.x[-1]+self.x[0])/2
-
-        filter_function = np.exp(-(np.abs(self.x -
-                                 x_center) / width_edge)**pow_edge)
-
-        field[0, :] = field_z
-        for k in range(0, numz):
-            if has_filter[k] == 0:
-                filter_edge = 1
-            else:
-                filter_edge = filter_function
-
-            if verbose is True:
-                print("BPM: {}/{}".format(k, numz), sep="\r", end="\r")
-
-            phase2 = np.exp(1j * self.n[k, :] * k0 * deltaz)
-            field_z = ifft((fft(field_z) * phase1)) * phase2
-            self.u[k, :] = self.u[k, :] + field_z * filter_edge
-
-        if matrix is True:
-            return self.u
-
-    def BPM(self, has_edges: bool = True, pow_edge: int = 80, division: bool = False, matrix: bool = False,
-            verbose: bool = False):
-        """Beam propagation method (BPM).
-
-            Args:
-                has_edges (bool or np.array): If True absorbing edges are used. If np.array, they are 0 or 1 depending if at this z position filtering is performed.
-                pow_edge (float): If has_edges, power of the supergaussian
-                division (False, int): If False nothing, else divides the BPM algorithm in several different executions. To avoid RAM problems
-                matrix (bool): if True returns a matrix else
-                verbose (bool): shows data process by screen
-
-            References:
-            Algorithm in "Engineering optics with matlab" pag 119.
-        """
-
-        t1 = time.time()
-
-        if division is False:
-            # standard BPM _algorithm
-            # self.__BPM__(matrix, verbose)
-
-            self.__BPM__(has_edges, pow_edge, matrix, verbose)
-
-        else:
-            # Here is the division of self.z in parts
-            num_executions = int(np.ceil(len(self.z) / division))
-            uf = self.u0
-            for i in range(num_executions):
-                if verbose is True:
-                    print("{}/{}".format(i, num_executions),
-                          sep="\r",
-                          end="\r")
-
-                sl = slice(i * division, (i + 1) * division)
-                ui = Scalar_field_XZ(x=self.x,
-                                     z=self.z[sl],
-                                     wavelength=self.wavelength,
-                                     n_background=self.n_background)
-                ui.n = self.n[sl, :]
-                ui.u0 = uf
-
-                ui = BPM(ui, has_edges, pow_edge, matrix, verbose)
-                uf = ui.final_field().u
-                self.u[sl, :] = ui.u
-
-            if matrix is True:
-                return self.u
-        if verbose is True:
-            t2 = time.time()
-            print("Time = {:2.2f} s, time/loop = {:2.4} ms".format(
-                t2 - t1, (t2 - t1) / len(self.z) * 1000))
-
-    def BPM_inverse(self, verbose: bool = False):
-        """
-        Beam propagation method (BPM) in inverse mode.
-
-        Args:
-            verbose (bool): shows data process by screen
-
-        References:
-            Algorithm in "Engineering optics with matlab" pag 119
-        """
-
-        c_inverse = Scalar_field_XZ(x=self.x,
-                                    z=self.z,
-                                    wavelength=self.wavelength,
-                                    n_background=self.n_background)
-        c_inverse.n = np.fliplr(self.n)
-        c_inverse.u0.u = np.conjugate(self.u[-1, :])
-        c_inverse.u = np.zeros_like(self.u)
-        c_inverse.BPM(verbose)
-
-        # ATENCIÓN, HAGO LA INVERSA Y LA REPRESENTACIÓN ES IGUAL QUE LA DIRECTA
-        c_inverse.n = (np.fliplr(c_inverse.n))
-        c_inverse.u = (np.fliplr(c_inverse.u))
-        return c_inverse
-
-    def BPM_back_propagation(self, verbose: bool = False):
-        """
-        Beam propagation method (BPM). The field that generates the final field is obtained.
-
-        Args:
-            verbose (bool): shows data process by screen
-
-        References:
-            Algorithm in "Engineering optics with matlab" pag 119
-        """
-
-        c_backpropagation = Scalar_field_XZ(x=self.x,
-                                            z=self.z,
-                                            wavelength=self.wavelength,
-                                            n_background=self.n_background)
-        c_backpropagation.n = np.fliplr(self.n)
-        c_backpropagation.u = np.fliplr(self.u)
-        c_backpropagation.BPM(verbose)
-        c_backpropagation.n = (np.fliplr(c_backpropagation.n))
-        c_backpropagation.u = (np.fliplr(c_backpropagation.u))
-        return c_backpropagation
-
-    def __RS_multiprocessing__(self, i: int):
-        """Internal for multiprocessing
-
-        """
-        if self.z.min() > 0:
-            H = kernelRS(self.xtemp,
-                         self.wavelength,
-                         self.z[i],
-                         self.n_background,
-                         kind='z',
-                         fast=self.fast)
-        else:
-            H = kernelRSinverse(self.xtemp,
-                                self.wavelength,
-                                self.z[i],
-                                self.n_background,
-                                kind='z',
-                                fast=self.fast)
-
-        dx = self.x[1] - self.x[0]
-
-        S = ifft(fft(self.Utemp) * fft(H)) * dx
-        nx = len(self.x)
-        return S[nx - 1:]
-
-    def RS(self, xout: float | None = None, verbose: bool = False,
-           num_processors: int = num_max_processors):
-        """Rayleigh Sommerfeld propagation algorithm
-
-        Args:
-            xout (float): init position of output position
-            verbose (bool): shows the quality of algorithm (>1 good)
-            num_processors (int): number of processors for multiprocessing
-
-        Returns:
-            Processing time
-        """
-
-        time1 = time.time()
-
-        xin = self.x
-        x1 = self.x[0]
-        xin1 = self.x[0]
-
-        if xout is None:
-            xout = self.x
-        nx = len(xout)
-        dx = xout[1] - xout[0]
-
-        # parametro de quality
-        dr_real = sqrt(dx**2)
-        rmax = sqrt((xout**2).max())
-        dr_ideal = sqrt((self.wavelength / self.n_background)**2 + rmax**2 +
-                        2 * (self.wavelength / self.n_background) *
-                        sqrt(rmax**2 + self.z.min()**2)) - rmax
-        self.quality = dr_ideal / dr_real
-
-        # when computation is performed: quality is determined
-        if (self.quality < 1):
-            print('- Needs denser sampling: factor: {:2.2f}'.format(
-                self.quality))
-        else:
-            if verbose is True:
-                print('Good result: factor {:2.2f}'.format(
-                    self.quality), sep="\r", end="\r")
-
-        # matrix W para integracion simpson
-        a = [2, 4]
-        num_rep = int(round((nx) / 2) - 1)
-        # print(num_rep)
-
-        b = array(a * num_rep)
-        W = concatenate(((1, ), b, (2, 1))) / 3.
-
-        if float(nx) / 2 == round(nx / 2):  # es par
-            i_central = num_rep + 1
-            W = concatenate((W[:i_central], W[i_central + 1:]))
-
-        xext = x1 - xin[::-1]  # da la vuelta
-        xext = xext[0:-1]
-        xext = concatenate((xext, self.x - xin1))
-
-        # field
-        U = zeros(2 * nx - 1, dtype=complex)
-        U[0:nx] = W * self.u0.u
-        self.Utemp = U
-
-        self.xtemp = xext
-
-        if num_processors == 1:
-            for i_z, z in enumerate(self.z):
-
-                if z >= 0:
-                    H = kernelRS(xext,
-                                 self.wavelength,
-                                 z,
-                                 self.n_background,
-                                 kind='z',
-                                 fast=self.fast)
-                else:
-                    H = kernelRSinverse(xext,
-                                        self.wavelength,
-                                        z,
-                                        self.n_background,
-                                        kind='z',
-                                        fast=self.fast)
-
-                # calculo de la transformada de Fourier
-                S = ifft(fft(U) * fft(H)) * dx
-                self.u[:, i_z] = S[nx - 1:]  # hasta el final
-        else:
-            pool = Pool(num_processors)
-            t = pool.map(self.__RS_multiprocessing__, list(range(len(self.z))))
-            pool.close()
-            pool.join()
-            for i in range(len(self.z)):
-                self.u[i, :] = t[i]
-        time2 = time.time()
-
-        if verbose is True:
-            print("time in RS= {}. num proc= {}".format(
-                time2 - time1, num_processors), sep="\r", end="\r")
-
-        return self.u
-
-    def PWD(self, n: floating | None = None, matrix: bool = False, verbose: bool = False):
-        """
-        Plane wave decomposition algorithm (PWD).
-
-        Args:
-            n (np. array): refractive index, If None, it is n_background
-            matrix (bool): if True returns a matrix else
-            verbose (bool): If True prints state of algorithm
-
-        Returns:
-            numpy.array(): Field at at distance dz from the incident field
-
-        References:
-            1. Schmidt, S. et al. Wave-optical modeling beyond the thin-element-approximation. Opt. Express 24, 30188 (2016).
-
-        """
-        dx = self.x[1] - self.x[0]
-        dz = self.z[1] - self.z[0]
-        k0 = 2 * np.pi / self.wavelength
-
-        if n is None:
-            n = self.n_background
-
-        kx = get_k(self.x, '+')
-
-        K_perp2 = kx**2
-        num_steps = len(self.z)
-        self.clear_field()
-        self.u[:, 0] = self.u0.u
-        for i, zi in enumerate(self.z[0:-1]):
-            result = self.u[:, i]
-            result_next = PWD_kernel(result, n, k0, K_perp2, dz)
-            self.u[:, i + 1] = result_next
-            if verbose:
-                print("{}/{}".format(i, num_steps), sep='\r', end='\r')
-
-        if matrix is True:
-            return self.u
-
-    def WPM(self,
-            kind: str = 'schmidt',
-            has_edges: bool = True,
-            pow_edge: int = 80,
-            matrix: bool = False,
-            verbose: bool = False):
-        """
-        WPM Method. 'schmidt method is very fast, only needs discrete number of refractive indexes'
-
-
-        Args:
-            kind (str): 'schmidt', 'scalar'
-            has_edges (bool): If True absorbing edges are used. 
-                It can be a float, indicanting z value when edges start
-            pow_edge (float): If has_edges, power of the supergaussian
-            matrix (bool): if True returns a matrix else
-            verbose (bool): If True prints information
-
-        References:
-
-            1. M. W. Fertig and K.-H. Brenner, “Vector wave propagation method,” J. Opt. Soc. Am. A, vol. 27, no. 4, p. 709, 2010.
-
-            2. S. Schmidt et al., “Wave-optical modeling beyond the thin-element-approximation,” Opt. Express, vol. 24, no. 26, p. 30188, 2016.
-
-        """
-
-        k0 = 2 * np.pi / self.wavelength
-        x = self.x
-        z = self.z
-        dx = x[1] - x[0]
-        dz = z[1] - z[0]
-
-        self.u[0, :] = self.u0.u
-        kx = get_k(x, flavour='+')
-        k_perp2 = kx**2
-        k_perp = kx
-
-        X, KP = np.meshgrid(x, k_perp)
-
-        if has_edges is False:
-            has_filter = np.zeros_like(self.z)
-        elif has_edges is True:
-            has_filter = np.ones_like(self.z)
-        elif isinstance(has_edges, (int, float)):
-            has_filter = np.zeros_like(self.z)
-            iz, _, _ = nearest(self.z, has_edges)
-            has_filter[iz:] = 1
-        else:
-            has_filter = has_edges
-
-        width_edge = 0.95*(self.x[-1]-self.x[0])/2
-        x_center = (self.x[-1]+self.x[0])/2
-
-        filter_function = np.exp(-(np.abs(self.x -
-                                 x_center) / width_edge)**pow_edge)
-
-        t1 = time.time()
-
-        num_steps = len(self.z)
-        for j in range(1, num_steps):
-
-            if has_filter[j] == 0:
-                filter_edge = 1
-            else:
-                filter_edge = filter_function
-
-            if kind == 'schmidt':
-                self.u[j, :] = self.u[j, :] + WPM_schmidt_kernel(
-                    self.u[j - 1, :], self.n[j - 1, :], k0, k_perp2,
-                    dz) * filter_edge
-            elif kind == 'scalar':
-
-                Nj, KP = np.meshgrid(self.n[j - 1, :], k_perp)
-                X, UJ = np.meshgrid(x, fftshift(fft(self.u[j - 1, :])))
-
-                kz = csqrt((Nj * k0)**2 - KP**2)
-                Pj = np.exp(1j * kz * dz)
-
-                WXj = UJ * np.exp(1j * KP * (X - x[0]))
-
-                uj = np.mean(WXj * Pj, 0)
-                self.u[j, :] = self.u[j, :] + uj * filter_edge
-
-            if verbose is True:
-                print("{}".format(j), sep='\r', end='\r')
-
-        t2 = time.time()
-        if verbose is True:
-            print("Time = {:2.2f} s, time/loop = {:2.4} ms".format(
-                t2 - t1, (t2 - t1) / len(self.z) * 1000))
-
-        if matrix is True:
-            return self.u
-
-    def RS_polychromatic(self,
-                         initial_field,
-                         wavelengths: NDArrayFloat,
-                         spectrum: NDArrayFloat or None = None,
-                         verbose: bool = False,
-                         num_processors: int = num_max_processors):
-        """Rayleigh Sommerfeld propagation algorithm for polychromatic light.
-
-        Args:
-            initial_field (Scalar_field_X): function with only input variable wavelength
-            wavelengths (numpy.array): array with wavelengths
-            spectrum (numpy.array): array with spectrum. if '' then uniform_spectrum
-            verbose (bool): shows the quality of algorithm (>1 good)
-            num_processors (int): number of processors for multiprocessing
-
-        Returns:
-            Scalar_field_XZ: self.u=sqrt(Intensities) - no phase is stored, only intensity
-        """
-        if isinstance(spectrum, np.ndarray):
-            pass
-        elif spectrum in ('', None, [], 0):
-            spectrum = np.ones_like(wavelengths)
-
-        I_final = np.zeros_like(self.u, dtype=float)
-        u_temp = Scalar_field_XZ(self.x, self.z, self.wavelength,
-                                 self.n_background)
-        for i, wavelength in enumerate(wavelengths):
-            if verbose:
-                print("{}/{}".format(i, len(wavelengths)), end='\r')
-            u_temp.wavelength = wavelength
-            self.u = np.zeros_like(self.X, dtype=complex)
-            u_ini = initial_field(wavelength)
-            u_temp.clear_field()
-            u_temp.incident_field(u_ini)
-            u_temp.RS(verbose=verbose, num_processors=num_processors)
-            I_final = I_final + spectrum[i] * np.abs(u_temp.u)**2
-
-        u_temp.u = np.sqrt(I_final)
-        return u_temp
-
-    def BPM_polychromatic(self,
-                          initial_field,
-                          wavelengths: NDArrayFloat,
-                          spectrum: NDArrayFloat,
-                          verbose: bool = False,
-                          num_processors: int = 4):
-        """Rayleigh Sommerfeld propagation algorithm for polychromatic light
-
-        Args:
-            initial_field (Scalar_field_X): function with only input variable wavelength
-            wavelengths (numpy.array): array with wavelengths
-            spectrum (numpy.array): array with spectrum. if '' then uniform_spectrum
-            verbose (bool): shows the quality of algorithm (>1 good)
-            num_processors (int): number of processors for multiprocessing
-
-        Returns:
-            Scalar_field_XZ: self.u=sqrt(Intensities) - no phase is stored, only intensity
-        """
-
-        if isinstance(spectrum, np.ndarray):
-            pass
-        elif spectrum in ('', None, [], 0):
-            spectrum = np.ones_like(wavelengths)
-
-        I_final = np.zeros_like(self.u, dtype=float)
-        for i, wavelength in enumerate(wavelengths):
-            u_temp = initial_field(wavelength)
-            u_temp.BPM(verbose=False)
-            I_final = I_final + spectrum[i] * np.abs(u_temp.u)**2
-        u_temp.u = np.sqrt(I_final)
-        return u_temp
-
-    def fast_propagation(self, mask_xz, num_pixels_slice: int = 1024, verbose: bool = False):
-        """combines RS and BPM"" to generate the final field
-
-        Args:
-            mask_xz (Scalar_mask_XZ): function that returns Scalar_mask_XZ
-            num_pixels_slice (int): num of slices for each BPM propagation
-            verbose (bool): If True prints info.
-
-        Returns:
-            u_current, fields_BPM, transitions
-        """
-
-        # check which parts are constant
-        z_transitions, algorithm, refr_index_RS = self._detect_transitions_()
-
-        if verbose:
-            print(("z_transitions={}".format(z_transitions)))
-            print(("algorithm={}".format(algorithm)))
-            print(("refr_index_RS={}".format(refr_index_RS)))
-        transitions = (z_transitions, algorithm, refr_index_RS)
-
-        fields_BPM = []
-        u_current = Scalar_source_X(x=self.x, wavelength=self.wavelength)
-        u_current.u = self.u0.u
-
-        for i_zone in range(len(z_transitions) - 1):
-            if algorithm[i_zone] == 'RS':  # jump
-                distance = z_transitions[i_zone + 1] - z_transitions[i_zone]
-                if verbose:
-                    print(("i={}, distance = {:2.2f} um".format(
-                        i_zone, distance)))
-                u_current.RS(z=distance,
-                             n=refr_index_RS[i_zone],
-                             kind='z',
-                             fast=self.fast,
-                             new_field=False,
-                             verbose=False)
-                # u_current.draw()
-            else:  # genero experimento para BPM
-                x0 = self.x
-                z0 = np.linspace(z_transitions[i_zone],
-                                 z_transitions[i_zone + 1], num_pixels_slice)
-                u1 = mask_xz(x0, z0, u_current, self.wavelength,
-                             self.n_background)
-                # u1.draw_refractive_index(scale='equal')
-                u1.BPM()
-                u1.draw(draw_borders=False)
-                fields_BPM.append(u1)
-                u_current = u1.final_field()
-        return u_current, fields_BPM, transitions
-
-    def intensity(self):
-        """Returns the intensity of the field
-
-        Returns:
-            (np.array): intensity of the field.
-        """
-
-        return np.abs(self.u)**2
-
-    def average_intensity(self, has_draw: bool = False):
-        """Returns average intensity as: (np.abs(self.u)**2).mean()
-
-        Args:
-            has_draw(bool): If True draws data.
-
-        Returns:
-            intensity_mean (np.array): z array with average intensity at each plane z.
-
-        """
-        intensity_mean = (np.abs(self.u)**2).mean(axis=0)
-        if has_draw is True:
-            plt.figure()
-            plt.plot(self.x, intensity_mean)
-
-        return intensity_mean
-
-    def check_intensity(self, has_draw: bool = True, normalized: bool = True):
-        """
-        Checks that intensity distribution is not lost by edges. It can be executed after a RS or BPM propagation.
-
-        Args:
-            has_draw (bool): Draws the intensity
-            normalized (bool): Draws it normalized
-
-        returns:
-            (np.array): array with intensity I(z)
-        """
-
-        intensity_prof = np.sum((np.abs(self.u)**2), axis=0)
-        I_max = intensity_prof[0]
-        if normalized is True:
-            intensity_prof = intensity_prof / I_max
-        if has_draw is True:
-            plt.figure()
-            plt.plot(self.z / mm, intensity_prof, 'k')
-            plt.grid()
-            plt.xlabel("$z\,(mm)$")
-            plt.ylabel("$I(z)$")
-            plt.ylim(bottom=0)
-
-        return intensity_prof
-
-    def detect_index_variations(self, n_edge: floating, incr_n: floating = 0.1):
-        """In a XZ masks, detects refractive index variations.
-
-        Parameteres:
-            n_edge (float):
-            incr_n (float): refractive index variation to detect
-
-        Returns:
-            x_lens_l (np.array): x for left edge.
-            h_lens_l (np.array): h for left edge.
-            x_lens_r (np.array): x for right edge.
-            h_lens_r (np.array): h for right edge.
-        """
-        z_new = self.z
-        x_new = self.x
-
-        iborders = np.real(self.n) > n_edge
-        iborders = iborders + 0.0000001
-
-        # surface detection
-        diff1a = np.diff(iborders, axis=1)
-
-        # each size
-        ix_l, iz_l = (diff1a > incr_n).nonzero()
-        ix_r, iz_r = (diff1a < -incr_n).nonzero()
-
-        x_lens_l = x_new[ix_l]
-        h_lens_l = z_new[iz_l]
-
-        x_lens_r = x_new[ix_r]
-        h_lens_r = z_new[iz_r]
-        return x_lens_l, h_lens_l, x_lens_r, h_lens_r
-
-    def _detect_transitions_(self, min_variation: floating = 1e-10):
-        """Detects transitions areas and algorithms between RS and BPM.
-
-        Args:
-            min_variation (float): min index variation to detect
-
-        Returns:
-            (list floats) : z_transitions, positions z of transitions
-            (list str) : algorithms, "RS" or "BPM"
-            (list floats) : refr_index_RS, refractive indexes for RS
-        """
-        # para estar seguros que cogemos bien BPM y no empezamos tarde
-        dz_bpm = 25 * um
-
-        variation = np.std(np.abs(self.n), axis=0)
-
-        z_transitions = [self.z[0]]
-        num_transition = 0
-
-        # comprobamos inicio si es RS o BPM
-        if variation[0] < 1e-12:
-            # print(("init {} - {}".format(variation[0], self.z[0])))
-            algorithm = ['RS']
-            refr_index_RS = [self.n[0, 0]]
-        else:
-            # print(("init {} - {}".format(variation[0], self.z[0])))
-            algorithm = ['BPM']
-            refr_index_RS = [-1]
-
-        # print((self.z[1:]))
-        for i, zi in enumerate(self.z[1:]):
-
-            if i == len(self.z) - 2:  # for the last one if RS. store last one
-                # print("a, the last one")
-                # print((algorithm[-1]))
-                # hay que calcular de todas formas, al menos una línea nueva
-                num_transition = num_transition + 1
-                z_transitions.append(zi)
-                algorithm.append('RS')
-                refr_index_RS.append(self.n[0, i])
-
-            elif algorithm[
-                    num_transition] == 'RS' and variation[i] > min_variation:
-                # create new transition
-                # print(("c {} - {} -> BPM".format(variation[i], self.z[i])))
-                num_transition = num_transition + 1
-                z_transitions.append(self.z[i] - dz_bpm)
-                algorithm.append('BPM')
-                refr_index_RS.append(-1)
-
-            elif algorithm[
-                    num_transition] == 'BPM' and variation[i] < min_variation:
-                # create new transition
-                # print(("d {} - {} -> RS".format(variation[i], self.z[i])))
-                num_transition = num_transition + 1
-                z_transitions.append(self.z[i] + dz_bpm)
-                algorithm.append('RS')
-                refr_index_RS.append(self.n[0, i])
-
-        return z_transitions, algorithm, refr_index_RS
-
-    def surface_detection(self,
-                          mode: int = 1,
-                          min_incr: floating = 0.1,
-                          reduce_matrix: str = 'standard',
-                          has_draw: bool = False):
-        """detect edges of variation in refractive index.
-
-        Args:
-            mode (int): 1 or 2, algorithms for surface detection: 1-gradient, 2-diff
-            min_incr (float): minimum incremental variation to detect
-            reduce_matrix (int, int) or False: when matrix is enormous, we can reduce it only for drawing purposes. If True, reduction factor
-            has_draw (bool): If True draw.
-        """
-        n_new = self.n
-        z_new = self.z
-        x_new = self.x
-
-        diff1 = gradient(np.abs(n_new), axis=0)
-        diff2 = gradient(np.abs(n_new), axis=1)
-
-        # if np.abs(diff1 > min_incr) or np.abs(diff2 > min_incr):
-        t = np.abs(diff1) + np.abs(diff2)
-
-        ix, iz = (t > min_incr).nonzero()
-
-        self.borders = x_new[iz], z_new[ix]
-
-        if has_draw:
-            plt.figure()
-            extension = [self.z[0], self.z[-1], self.x[0], self.x[-1]]
-            plt.imshow(t.transpose(), extent=extension,
-                       aspect='auto', alpha=0.5, cmap='gray')
-
-        return self.borders
-
-    def draw(self,
-             kind: str = 'intensity',
-             logarithm: floating = 0,
-             normalize: bool = False,
-             draw_borders: bool = False,
-             filename: str = '',
-             scale: str = '',
-             min_incr: floating = 0.0005,
-             reduce_matrix: str = 'standard',
-             colorbar_kind: str | None = None,
-             colormap_kind: str = "",
-             z_scale: str = 'um',
-             edge_matrix: NDArrayFloat | None = None,
-             interpolation: str = 'spline36',
-             percentage_intensity: floating | None = None,
-             **kwargs):
-        """Draws  XZ field.
-
-        Args:
-            kind (str): type of drawing: 'amplitude', 'intensity', 'phase', 'real'
-            logarithm (bool): If True, intensity is scaled in logarithm
-            normalize (bool): If True, max(intensity)=1
-            draw_borders (bool): If True draw edges of objects
-            filename (str): if not '' stores drawing in file,
-            scale (str): '', 'scaled', 'equal', scales the XY drawing
-            min_incr: incrimum increment in refractive index for detecting edges
-            reduce_matrix (int, int), 'standard' or False: when matrix is enormous, we can reduce it only for drawing purposes. If True, reduction factor
-            z_scale (str): 'mm', 'um'
-            edge_matrix (numpy.array): positions of borders
-            interpolation(str): methods = [None, 'none', 'nearest', 'bilinear', 'bicubic', 'spline16', 'spline36', 'hanning', 'hamming', 'hermite', 'kaiser', 'quadric', 'catrom', 'gaussian', 'bessel', 'mitchell', 'sinc', 'lanczos']
-            percentage_intensity (None or number): If None it takes from CONF_DRAWING['percentage_intensity'], else uses this value
-        """
-
-        if reduce_matrix is False:
-            amplitude, intensity, phase = field_parameters(self.u, True)
-
-        elif reduce_matrix == 'standard':
-            num_x = len(self.x)
-            num_z = len(self.z)
-            reduction_x = int(num_x / 2000)
-            reduction_z = int(num_z / 2000)
-
-            if reduction_x == 0:
-                reduction_x = 1
-            if reduction_z == 0:
-                reduction_z = 1
-            u_new = self.u[::reduction_x, ::reduction_z]
-            amplitude, intensity, phase = field_parameters(u_new, True)
-        else:
-            u_new = self.u[::reduce_matrix[0], ::reduce_matrix[1]]
-            amplitude, intensity, phase = field_parameters(u_new, True)
-
-        if z_scale == 'um':
-            extension = [self.z[0], self.z[-1], self.x[0], self.x[-1]]
-        elif z_scale == 'mm':
-            extension = [
-                self.z[0] / mm, self.z[-1] / mm, self.x[0], self.x[-1]
-            ]
-
-        if percentage_intensity is None:
-            percentage_intensity = percentage_intensity_config
-
-        plt.figure()
-
-        if kind == 'intensity':
-            I_drawing = intensity
-            I_drawing = normalize_draw(I_drawing, logarithm, normalize)
-        elif kind == 'amplitude':
-            I_drawing = amplitude
-            I_drawing = normalize_draw(I_drawing, logarithm, normalize)
-        elif kind == 'phase':
-            phase = phase / degrees
-            phase[intensity < percentage_intensity * (intensity.max())] = 0
-
-            I_drawing = phase
-        elif kind == 'real':
-            I_drawing = np.real(self.u)
-        else:
-            print("bad kind parameter")
-            return
-
-        h1 = plt.imshow(I_drawing.transpose(),
-                        interpolation=interpolation,
-                        aspect='auto',
-                        origin='lower',
-                        extent=extension,
-                        **kwargs)
-
-        if z_scale == 'um':
-            plt.xlabel('z ($\mu m$)')
-        elif z_scale == 'mm':
-            plt.xlabel('z (mm)')
-
-        plt.ylabel('x ($\mu m$)')
-
-        if colormap_kind in ('', [], None, True):
-            if kind == 'intensity':
-                colormap_kind = self.CONF_DRAWING["color_intensity"]
-            if kind == 'amplitude':
-                colormap_kind = self.CONF_DRAWING["color_amplitude"]
-            if kind == 'phase':
-                colormap_kind = self.CONF_DRAWING["color_phase"]
-            if kind == 'real':
-                colormap_kind = self.CONF_DRAWING["color_real"]
-
-        if kind == 'intensity':
-            climits = I_drawing.min(), I_drawing.max()
-        if kind == 'amplitude':
-            climits = -I_drawing.max(), I_drawing.max()
-        if kind == 'phase':
-            climits = -180, 180
-        if kind == 'real':
-            climits = -I_drawing.max(), I_drawing.max()
-
-        plt.axis(extension)
-
-        if colorbar_kind not in (False, '', [], None):
-            plt.colorbar(orientation=colorbar_kind, shrink=0.66)
-
-        h1.set_cmap(colormap_kind)  # OrRd # Reds_r gist_heat
-        plt.clim(climits)
-
-        if scale != '':
-            plt.axis(scale)
-
-        if draw_borders is True:
-            if edge_matrix is None:
-                self.surface_detection(1, min_incr, reduce_matrix=False)
-                border0 = self.borders[0]
-                border1 = self.borders[1]
-            else:
-                border0, border1 = edge_matrix
-
-            plt.plot(border1, border0, 'w.', ms=.5)
-
-        if filename != '':
-            plt.savefig(filename, dpi=100, bbox_inches='tight', pad_inches=0.1)
-
-        return h1
-
-    def draw_refractive_index(self,
-                              kind: str = 'all',
-                              draw_borders: bool = True,
-                              title: str = '',
-                              filename: str = '',
-                              scale: str = '',
-                              min_incr: floating = 0.01,
-                              reduce_matrix: str = 'standard',
-                              colorbar_kind: str | None = None,
-                              colormap_kind: str | str = cm.Blues,
-                              edge_matrix: NDArrayFloat | None = None
-                              ):
-        """Draws refractive index.
-
-        Args:
-            kind (str): 'all', 'real', 'imag'
-            draw_borders (bool): If True draw edges of objects
-            filename (str): if not '' stores drawing in file,
-            title (str): title of drawing
-            scale (str): '', 'scaled', 'equal', scales the XY drawing
-            min_incr: minimum increment in refractive index for detecting edges
-            reduce_matrix (int, int), 'standard' or False: when matrix is enormous, we can reduce it only for drawing purposes. If True, reduction factor
-            edge_matrix (numpy.array): positions of borders
-        """
-
-        plt.figure()
-        extension = [self.z[0], self.z[-1], self.x[0], self.x[-1]]
-
-        if kind == 'all':
-            n_draw = np.abs(self.n)
-        elif kind == 'real':
-            n_draw = np.real(self.n)
-            n_draw[np.abs(np.imag(self.n)) > 0] = self.n_background
-        elif kind == 'imag':
-            n_draw = np.imag(self.n)
-
-        if reduce_matrix is False:
-            h1 = plt.imshow(n_draw.transpose(),
-                            interpolation='bilinear',
-                            aspect='auto',
-                            origin='lower',
-                            extent=extension)
-        elif reduce_matrix == 'standard':
-            num_x = len(self.x)
-            num_z = len(self.z)
-            reduction_x = int(num_x / 2000)
-            reduction_z = int(num_z / 2000)
-
-            if reduction_x == 0:
-                reduction_x = 1
-            if reduction_z == 0:
-                reduction_z = 1
-            n_new = n_draw[::reduction_z, ::reduction_x]
-            h1 = plt.imshow(n_new.transpose(),
-
-                            # if self.borders is None or edge_matrix is None:
-                            #     self.surface_detection(1, min_incr, reduce_matrix)
-                            #     border0 = self.borders[0]
-                            #     border1 = self.borders[1]
-                            # if edge_matrix is not None:
-                            #     border0, border1 = edge_matrix          interpolation='bilinear',
-                            aspect='auto',
-                            origin='lower',
-                            extent=extension)
-        else:
-            n_new = n_draw[::reduce_matrix[0], ::reduce_matrix[1]]
-            h1 = plt.imshow(n_new.transpose(),
-                            interpolation='bilinear',
-
-                            # if self.borders is None or edge_matrix is None:
-                            #     self.surface_detection(1, min_incr, reduce_matrix)
-                            #     border0 = self.borders[0]
-                            #     border1 = self.borders[1]
-                            # if edge_matrix is not None:
-                            #     border0, border1 = edge_matrix          aspect='auto',
-                            origin='lower',
-                            extent=extension)
-
-        plt.xlabel('z ($\mu m$)')
-        plt.ylabel('x ($\mu m$)')
-        plt.title(title)
-
-        plt.axis(extension)
-        h1.set_cmap(colormap_kind)  # flag OrRd # Reds_r gist_heat # gist_heat
-
-        if colorbar_kind not in (False, '', None):
-            plt.colorbar(orientation=colorbar_kind, shrink=0.66)
-
-        if scale != '':
-            plt.axis(scale)
-
-        if draw_borders is True:
-            if self.borders is None or edge_matrix is None:
-                self.surface_detection(1, min_incr, reduce_matrix)
-                border0 = self.borders[0]
-                border1 = self.borders[1]
-            if edge_matrix is not None:
-                border0, border1 = edge_matrix
-            plt.plot(border1, border0, 'c.', ms=.25)
-
-        if filename != '':
-            plt.savefig(filename, dpi=100, bbox_inches='tight', pad_inches=0.1)
-
-        return h1
-
-    def draw_incident_field(self,
-                            kind: str = 'intensity',
-                            logarithm: floating = 0.,
-                            normalize: bool = False,
-                            filename: str = ''):
-        """Draws incident field self.u0
-
-        Args:
-            kind (str): type of drawing: 'amplitude', 'intensity', 'field', 'phase', 'fill', 'fft'
-            logarithm (bool): If True, intensity is scaled in logarithm
-            normalize (bool): If True, max(intensity)=1
-            filename (str): if not '' stores drawing in file,
-        """
-
-        u_inc = Scalar_field_X(x=self.x,
-                               wavelength=self.wavelength,
-                               n_background=1,
-                               info="incident_field")
-        u_inc.u = self.u0.u
-        u_inc.draw(kind, logarithm, normalize, None, filename)
-
-    def profile_longitudinal(self,
-                             kind: str = 'intensity',
-                             x0: floating = 0 * um,
-                             logarithm: floating = 0.,
-                             normalize: bool = False,
-                             z_scale: str = 'um',
-                             has_draw: bool = True,
-                             filename: str = ''):
-        """Determine and draws longitudinal profile
-
-        Args:
-            kind (str): type of drawing: 'amplitude', 'intensity', 'phase', 'refractive_index'
-            x0 (float): profile that passes through x=x0
-            logarithm (bool): If True, intensity is scaled in logarithm
-            normalize (str):  False, 'maximum', 'intensity', 'area'
-            has_draw (bool): If True, draws, False only returns profile
-            filename (str): if not '' stores drawing in file
-
-        Returns:
-            numpy.array: profile
-        """
-
-        imenor, _, _ = nearest(vector=self.x, number=x0)
-
-        if z_scale == 'um':
-            factor = 1
-            xlabel = 'z (um)'
-
-        elif z_scale == 'mm':
-            factor = 1000
-            xlabel = 'z (mm)'
-
-        if kind == 'refractive_index':
-            n_profile = np.abs(self.n[:, imenor])
-            I_drawing = n_profile
-        else:
-            u = np.squeeze(self.u[:, imenor])
-            I_drawing = prepare_drawing(u, kind, logarithm, normalize)
-            amplitude, intensity, phase = field_parameters(u)
-
-        if has_draw is True:
-            plt.figure(facecolor='w', edgecolor='k')
-            plt.plot(self.z / factor, I_drawing, 'k', linewidth=2)  # 'k-o'
-            plt.axis([
-                self.z[0] / factor, self.z[-1] / factor,
-                I_drawing.min(),
-                I_drawing.max()
-            ])
-
-            plt.xlabel(xlabel)
-            plt.ylabel('I(z, x = {:2.2f} $\mu$m)'.format(x0))
-
-            if filename != '':
-                plt.savefig(filename,
-                            dpi=100,
-                            bbox_inches='tight',
-                            pad_inches=0.1)
-
-        if kind == 'intensity':
-            output = intensity
-        elif kind == 'amplitude':
-            output = amplitude
-        elif kind == 'phase':
-            output = phase
-        elif kind == 'refractive_index':
-            output = n_profile
-        else:
-            output = None
-        return output
-
-    def profile_transversal(self,
-                            kind: str = 'intensity',
-                            z0: floating = 0 * um,
-                            logarithm: floating = 0.,
-                            normalize: bool = False,
-                            has_draw: bool = True,
-                            filename: str = ''):
-        """Determine and draws transversal profile.
-
-        Args:
-            kind (str): type of drawing:  'amplitude', 'intensity', 'phase', 'refractive_index'
-            z0 (float): profile that passes through z=z0
-            logarithm (bool): If True, intensity is scaled in logarithm
-            normalize (str):  False, 'maximum', 'intensity', 'area'
-            draw (bool): If True, draws, False only returns profile
-            filename (str): if not '' stores drawing in file,
-
-        Returns:
-            numpy.array: profile
-
-        TODO: Include interpolation
-        """
-
-        imenor, _, _ = nearest(vector=self.z, number=z0)
-
-        if kind == 'refractive_index':
-            n_profile = np.abs(self.n[imenor, :])
-            I_drawing = n_profile
-        else:
-            u = np.squeeze(self.u[imenor, :])
-            I_drawing = prepare_drawing(u, kind, logarithm, normalize)
-            amplitude, intensity, phase = field_parameters(u)
-
-        if has_draw is True:
-            plt.figure(facecolor='w', edgecolor='k')
-            plt.plot(self.x, I_drawing, 'k', linewidth=2)  # 'k-o'
-            plt.axis([self.x[0], self.x[-1], I_drawing.min(), I_drawing.max()])
-            texto = 'I(z=%d um, x)' % (z0)
-            plt.xlabel('x (um)')
-            plt.ylabel(texto)
-
-            if filename != '':
-                plt.savefig(filename,
-                            dpi=100,
-                            bbox_inches='tight',
-                            pad_inches=0.1)
-
-        if kind == 'intensity':
-            output = intensity
-        elif kind == 'amplitude':
-            output = amplitude
-        elif kind == 'phase':
-            output = phase
-        elif kind == 'refractive_index':
-            output = n_profile
-        else:
-            output = None
-        return output
-
-    def search_focus(self, verbose=True):
-        """Search for location of maximum.
-
-        Args:
-            kind (str): type of drawing: 'amplitude', 'intensity', 'phase', 'refractive_index'
-            x0 (float): profile that passes through x=x0
-            logarithm (bool): If True, intensity is scaled in logarithm
-            normalize (str):  False, 'maximum', 'intensity', 'area'
-            draw (bool): If True, draws, False only returns profile
-            filename (str): if not '' stores drawing in file,
-
-        Returns:
-            (x,z): positions of focus
-        """
-        intensity = np.abs(self.u)**2
-
-        iz, ix = np.unravel_index(intensity.argmax(), intensity.shape)
-        if verbose is True:
-            print(("x = {:2.3f} um, z = {:2.3f} um".format(
-                self.x[ix], self.z[iz])))
-        return self.x[ix], self.z[iz]
-
-    def beam_widths(self,
-                    kind='FWHM1D',
-                    has_draw: list[bool] = [True, False],
-                    z_scale: str = 'um',
-                    percentage: floating = 0.5,
-                    remove_background: str | None = None,
-                    verbose: bool = False):
-        """Computes the beam width for all the distances z.
-        Args:
-            kind (str): kind of algorithm: 'sigma4', 'FWHM1D'
-            has_draw (bool, bool): First for complete analysis, second for all FWHM2D computations
-            percentage (float): (0-1) percentage for the beam detection
-            remove_background=None,
-            verbose (bool): prints info
-
-        Returns:
-            (numpy.array) widths:  for each distance z
-            (numpy.array) positions_center: positions of centers for each z
-        """
-
-        if z_scale == 'um':
-            factor = 1
-            xlabel = 'z (um)'
-
-        elif z_scale == 'mm':
-            factor = 1000
-            xlabel = 'z (mm)'
-
-        widths = np.zeros_like(self.z)
-        positions_center = np.zeros_like(self.z)
-
-        for i, zi in enumerate(self.z):
-            field = np.abs(self.u[:, i])
-            if kind == 'sigma4':
-                widths[i], positions_center[i] = beam_width_1D(field, self.x)
-            elif kind == 'FWHM1D':
-                intensity = np.abs(field)**2
-                widths[i] = FWHM1D(self.x,
-                                   intensity,
-                                   percentage=percentage,
-                                   remove_background=remove_background,
-                                   has_draw=has_draw[1])
-
-        if has_draw[0] is True:
-            plt.figure()
-            plt.plot(self.z / factor, widths, 'r', label='axis')
-            plt.xlabel(xlabel)
-            plt.ylabel("widths ($\mu$m)")
-            plt.legend()
-
-        if verbose:
-            print("width = {:2.2f} um".format(widths))
-
-        return widths, positions_center
-
-    # def video_profiles(self,
-    #                    kind: str = 'intensity',
-    #                    kind_profile='transversal',
-    #                    step=1,
-    #                    wait=0.001,
-    #                    logarithm: floating = 0.,
-    #                    normalize: bool = False,
-    #                    filename: str = '',
-    #                    verbose: bool = False):
-    #     """Draws profiles in a video fashion
-
-    #     Args:
-    #         kind (str): 'intensity', 'amplitude', 'phase'
-    #         kind_profile (str): 'transversal', 'longitudinal'
-    #         step (list): number of frames shown (if 1 shows all, if 2 1/2, ..) for accelerating pruposes in video.
-    #         wait (float) : (in seconds) time for slow down the video
-    #         logarithm (bool): If True, intensity is scaled in logarithm
-    #         normalize (bool): If True, max(intensity)=1
-    #         filename: (str))  filename of video
-    #         verbose (bool): If True shows info
-    #     """
-
-    #     fig = plt.figure()
-    #     if kind_profile == 'transversal':
-    #         h1, = plt.plot(self.x, np.zeros_like(self.x), 'k', lw=2)
-    #         plt.xlim(self.x[0], self.x[-1])
-    #         plt.xlabel(r'$x (\mu m)$')
-    #     elif kind_profile == 'longitudinal':
-    #         h1, = plt.plot(self.z, np.zeros_like(self.z), 'k', lw=2)
-    #         plt.xlim(self.z[0], self.z[-1])
-    #         plt.xlabel(r'$z (\mu m)$')
-
-    #     I_drawing = prepare_drawing(self.u, kind, logarithm, normalize)
-
-    #     plt.ylim(I_drawing.min(), I_drawing.max())
-
-    #     writer = prepare_video(fps=15, title='', artist='', comment='')
-
-    #     with writer.saving(fig, filename, 300):
-    #         if kind_profile == 'transversal':
-    #             for i in range(0, len(self.z), step):
-    #                 h1.set_ydata(I_drawing[:, i])
-    #                 plt.title("z={:6.2f}, i={}".format(round(self.z[i], 2), i))
-    #                 plt.draw()
-    #                 if filename == '':
-    #                     plt.pause(wait)
-    #                 else:
-    #                     if verbose:
-    #                         print(("{}/{}".format(i, len(self.z))))
-    #                     writer.grab_frame()
-    #         elif kind_profile == 'longitudinal':
-    #             for i in range(0, len(self.x), step):
-    #                 h1.set_ydata(I_drawing[i, :])
-    #                 plt.title("x={:6.2f}, i={}".format(round(self.x[i], 2), i))
-    #                 plt.draw()
-    #                 if filename == '':
-    #                     plt.pause(wait)
-    #                 else:
-    #                     if verbose:
-    #                         print(("{}/{}".format(i, len(self.z))))
-    #                     writer.grab_frame()
-    #     plt.close('')
-
-    def video(self,
-              kind: str = 'intensity',
-              z_min: floating | None = None,
-              z_max: floating | None = None,
-              logarithm: floating = 0.,
-              normalize: bool = False,
-              time_video: floating = 10 * seconds,
-              frames_reduction: int = 5,
-              filename: str = 'video.avi',
-              dpi: int = 100):
-        """Generates a video in the z dimension.
-
-        Args:
-            kind (str):
-            z_min (float):
-            z_max (float):
-            logarithm (bool):
-            normalize (bool):
-            time_video (float):
-            frames_reduction (int):
-            filename (str):
-            dpi (int):
-        """
-
-        I_drawing = prepare_drawing(self.u, kind, logarithm, normalize)
-        if z_min is None:
-            z_min = self.z[0]
-        if z_max is None:
-            z_max = self.z[-1]
-
-        imin, _, _ = nearest(self.z, z_min)
-        imax, _, _ = nearest(self.z, z_max)
-
-        fig = plt.figure()
-        ax = fig.add_subplot(111, autoscale_on=False)
-        ax.grid()
-        hdl_line, = ax.plot([], [], 'k', lw=2)
-        ax.set_title('', transform=ax.transAxes)
-        plt.xlim(self.x[0], self.x[-1])
-        plt.ylim(I_drawing.min(), I_drawing.max())
-
-        def init():
-            hdl_line.set_data([], [])
-            ax.set_title('')
-            return hdl_line
-
-        def animate(i):
-
-            hdl_line.set_data(self.x, I_drawing[i, :])
-            ax.set_title("$z = {:2.0f} \mu m$".format(self.z[i]))
-            return i
-
-        ani = animation.FuncAnimation(fig,
-                                      animate,
-                                      list(range(imin, imax,
-                                                 frames_reduction)),
-                                      interval=25,
-                                      blit=False,
-                                      init_func=init)
-
-        fps = int(len(self.z) / (time_video * frames_reduction))
-
-        ani.save(filename, fps=fps, dpi=dpi)
-        plt.close()
-
-    def draw_profiles_interactive(self,
-                                  kind: str = 'intensity',
-                                  logarithm: floating = 0.,
-                                  normalize: bool = False):
-        """Draws profiles interactivey. Only transversal
-
-        Args:
-            kind (str): 'intensity', 'amplitude', 'phase'
-            logarithm (bool): If True, intensity is scaled in logarithm
-            normalize (bool): If True, max(intensity)=1
-        """
-
-        global l2a, zZ, I_drawing, z, h1, x, log1, norm1
-        plt.figure()
-        h1, = plt.plot([self.z[0], self.z[0]], [self.x[0], self.x[-1]],
-                       lw=2,
-                       color='w')
-
-        I_drawing = prepare_drawing(self.u, kind, logarithm, normalize)
-
-        log1 = logarithm
-        norm1 = normalize
-
-        z_actual = self.z[0]
-        x = self.x
-        ix, iz = np.unravel_index(I_drawing.argmax(), I_drawing.shape)
-
-        extension = [self.x[0], self.x[-1], I_drawing.min(), I_drawing.max()]
-
-<<<<<<< HEAD
-        i_z_min, value, distance = nearest(vector=self.z, number=z_actual)
-        I_drawing_actual = np.squeeze(I_drawing[i_z_min, :])
-=======
-        imenor, value, distance = nearest(vector=self.z, number=z_actual)
-        I_drawing_actual = np.squeeze(I_drawing[imenor, :])
->>>>>>> 459af7bb
-
-        z = self.z
-
-        plt.subplots_adjust(left=0.15, bottom=0.25)
-        plt.axis(extension)
-        l2a, = plt.plot(self.x, I_drawing_actual, lw=2, color='k')
-        axcolor = 'lightgoldenrodyellow'
-        axS = plt.axes([0.15, 0.15, 0.75, 0.03], facecolor=axcolor)
-        zZ = plt.Slider(axS,
-                        'z (um)',
-                        self.z[0],
-                        self.z[-1],
-                        valinit=self.z.min())
-        zZ.on_changed(__update__)
-
-
-def __update__(val: floating):
-    """for making videos.
-    """
-    zz = zZ.val
-    i_z_min, value, distance = nearest(vector=z, number=zz)
-    I_drawing_profile = np.squeeze(I_drawing[i_z_min, :])
-
-    I_drawing_profile = normalize_draw(I_drawing_profile, log1, norm1)
-    l2a.set_ydata(I_drawing_profile)
-    plt.draw()
+# !/usr/bin/env python3
+
+"""
+This module generates Scalar_field_XZ class.
+
+It includes multiprocessing for RS and BPM polychromatic
+
+It can be considered an extension of Scalar_field_X for visualizing XZ fields
+
+For the case of Rayleigh sommefeld it is not necessary to compute all z positions but the final.
+
+Nevertheless, for BPM method, intermediate computations are required. In this class, intermediate results are stored.
+
+X,Z fields are defined using ndgrid (not with meshgrid, it is different).
+
+It is required also for generating masks and fields.
+The main atributes are:
+    * self.x - x positions of the field
+    * self.z - z positions of the field
+    * self.u - field XZ
+    * self.n - refractive index XZ
+    * self.wavelength - wavelength of the incident field. The field is monochromatic
+
+The magnitude is related to microns: `micron = 1.`
+
+*Class for XZ scalar fields*
+
+*Definition of a scalar field*
+    * instatiation, duplicate, clean_refractive_index
+    * save, load data
+    * rotate_field, cut_resample,
+
+*Illumination*
+    * incident_field
+
+*Operations*
+    * surface_detection
+    * search focus
+
+*Propagation*
+    * RS, RS_polychormatic,
+    * BPM, BPM_poychromatic, BPM_inverse, BPM_back_propagation
+
+*Drawing functions*
+    * draw
+    * draw_refractive_index
+    * draw_incident_field
+    * draw_profiles_interactive
+    * video
+
+*Parameters*
+    * final_field
+    * profile_longitudinal
+    * profile_transversal
+"""
+
+import copy
+import copyreg
+import sys
+import time
+import types
+from copy import deepcopy
+from multiprocessing import Pool
+
+
+import matplotlib.animation as animation
+import matplotlib.cm as cm
+from numpy import array, concatenate, diff, gradient, pi, sqrt, zeros
+from numpy.lib.scimath import sqrt as csqrt
+from scipy.fftpack import fft, fft2, fftshift, ifft, ifft2
+from scipy.interpolate import RectBivariateSpline
+
+from .utils_typing import npt, Any, NDArray, floating, NDArrayFloat, NDArrayComplex
+
+
+from . import np, plt
+from . import num_max_processors, degrees, eps, mm, seconds, um
+from .config import CONF_DRAWING
+from .scalar_fields_X import (PWD_kernel, Scalar_field_X, WPM_schmidt_kernel,
+                              kernelRS, kernelRSinverse)
+from .scalar_masks_X import Scalar_mask_X
+from .scalar_sources_X import Scalar_source_X
+from .utils_common import get_date, load_data_common, save_data_common
+from .utils_drawing import normalize_draw, prepare_drawing, prepare_video
+from .utils_math import get_k, nearest, reduce_to_1, rotate_image
+from .utils_multiprocessing import _pickle_method, _unpickle_method
+from .utils_optics import FWHM1D, beam_width_1D, field_parameters, normalize_field
+
+copyreg.pickle(types.MethodType, _pickle_method, _unpickle_method)
+
+percentage_intensity_config = CONF_DRAWING['percentage_intensity']
+
+
+class Scalar_field_XZ():
+    """Class for working with XZ scalar fields.
+
+    Args:
+        x (numpy.array): linear array with equidistant positions.
+            The number of data is preferibly :math:`2^n` .
+        z (numpy.array): linear array wit equidistant positions for z values
+        wavelength (float): wavelength of the incident field
+        n_background (float): refractive index of background
+        info (str): String with info about the simulation
+
+    Attributes:
+        self.x (numpy.array): linear array with equidistant positions.
+            The number of data is preferibly :math:`2^n` .
+        self.z (numpy.array): linear array wit equidistant positions for z values
+        self.wavelength (float): wavelength of the incident field.
+        self.u0 (numpy.array): (x) size x - field at the last z position
+        self.u (numpy.array): (x,z) complex field
+        self.n_background (numpy.array): (x,z) refractive index
+        self.fast (bool): if True fast algoritm (approx. Hankle function)
+        self.info (str): String with info about the simulation
+    """
+
+    def __init__(self, x: NDArrayFloat | None = None, z: NDArrayFloat | None = None,
+                 wavelength: float | None = None, n_background: float = 1., info: str = ""):
+        self.x = x
+        self.z = z
+        self.wavelength = wavelength
+        self.n_background = n_background
+        self.fast = False
+        self.quality = 0
+        self.borders = None  # borders at refractive index
+        self.CONF_DRAWING = CONF_DRAWING
+
+        if x is not None and z is not None:
+            self.X, self.Z = np.meshgrid(x, z)
+            self.u0 = Scalar_field_X(x, wavelength)
+            self.u = np.zeros_like(self.X, dtype=complex)
+            self.n = n_background * np.ones(np.shape(self.X), dtype=complex)
+        else:
+            self.X = None
+            self.Z = None
+            self.u0 = None
+            self.u = None
+            self.n = None
+        self.info = info
+        self.reduce_matrix = 'standard'  # 'None, 'standard', (5,5)
+        self.type = 'Scalar_field_XZ'
+        self.date = get_date()
+
+    def __str__(self):
+        """Represents main data of the atributes"""
+
+        Imin = (np.abs(self.u)**2).min()
+        Imax = (np.abs(self.u)**2).max()
+        phase_min = (np.angle(self.u)).min() / degrees
+        phase_max = (np.angle(self.u)).max() / degrees
+        print("{}\n - x:  {},   z:  {},   u:  {}".format(
+            self.type, self.x.shape, self.z.shape, self.u.shape))
+        print(
+            " - xmin:       {:2.2f} um,  xmax:      {:2.2f} um,  Dx:   {:2.2f} um"
+            .format(self.x[0], self.x[-1], self.x[1] - self.x[0]))
+        print(
+            " - zmin:       {:2.2f} um,  zmax:      {:2.2f} um,  Dz:   {:2.2f} um"
+            .format(self.z[0], self.z[-1], self.z[1] - self.z[0]))
+        print(" - Imin:       {:2.2f},     Imax:      {:2.2f}".format(
+            Imin, Imax))
+        print(" - phase_min:  {:2.2f} deg, phase_max: {:2.2f} deg".format(
+            phase_min, phase_max))
+
+        print(" - wavelength: {:2.2f} um".format(self.wavelength))
+        print(" - date:       {}".format(self.date))
+        print(" - info:       {}".format(self.info))
+
+        return ""
+
+    def __add__(self, other, kind: str = 'standard'):
+        """Adds two Scalar_field_X. For example two light sources or two masks.
+
+        Args:
+            other (Scalar_field_XZ): 2nd field to add
+            kind (str): instruction how to add the fields: - 'maximum1': mainly for masks. If t3=t1+t2>1 then t3= 1. - 'standard': add fields u3=u1+u2 and does nothing.
+
+        Returns:
+            Scalar_field_X: `u3 = u1 + u2`
+        """
+
+        u3 = Scalar_field_XZ(self.x, self.z, self.wavelength,
+                             self.n_background)
+        u3.n = self.n
+
+        if kind == 'standard':
+            u3.u = self.u + other.u
+
+        elif kind == 'maximum1':
+            t1 = np.abs(self.u)
+            t2 = np.abs(other.u)
+            f1 = np.angle(self.u)
+            f2 = np.angle(other.u)
+            t3 = t1 + t2
+            t3[t3 > 0] = 1.
+            u3.u = t3 * np.exp(1j * (f1 + f2))
+
+        return u3
+
+    def __sub__(self, other):
+        """Substract two Scalar_field_x. For example two light sources or two masks.
+
+        Args:
+            other (Scalar_field_X): field to substract
+
+        Returns:
+            Scalar_field_X: `u3 = u1 - u2`
+
+        TODO: It can be improved for maks (not having less than 1)
+        """
+
+        u3 = Scalar_field_XZ(self.x, self.z, self.wavelength,
+                             self.n_background)
+        u3.n = self.n
+        u3.u = self.u - other.u
+        return u3
+
+    def __rotate__(self, angle: float, position=None):
+        """Rotation of X,Z with respect to position
+
+        Args:
+            angle (float): angle to rotate, in radians
+            position (float, float): position of center of rotation
+        """
+
+        if position is None:
+            x0 = (self.x[-1] + self.x[0]) / 2
+            z0 = (self.z[-1] + self.z[0]) / 2
+        else:
+            # Definicion de la rotation
+            x0, z0 = position
+
+        Xrot = x0 + (self.X - x0) * np.cos(angle) + (self.Z -
+                                                     z0) * np.sin(angle)
+        Zrot = z0 - (self.X - x0) * np.sin(angle) + (self.Z -
+                                                     z0) * np.cos(angle)
+        return Xrot, Zrot
+
+    def reduce_to_1(self):
+        """All the values greater than 1 pass to 1. This is used for Scalar_masks when we add two masks.
+        """
+
+        self = reduce_to_1(self)
+
+    def duplicate(self, clear: bool = False):
+        """Duplicates the instance"""
+        # new_field = Scalar_field_XZ(self.x, self.z, self.wavelength,
+        #                             self.n_background)
+        # new_field.n = self.n
+        # new_field.u = self.u
+        # return new_field
+        new_field = copy.deepcopy(self)
+        if clear is True:
+            new_field.clear_field()
+        return new_field
+
+    def refractive_index_from_scalar_mask_XY(self, mask_XY, refractive_index_max: floating):
+        """Transforms XY mask into XZ mask.
+            - Areas with value 0 pass to n_background.
+            - When transmittance of mask_XY  is 1, pass to refractive_index_max.
+
+        Args:
+            mask_XY (diffractio.Scalar_mask_XY): mask
+            refractive_index_max (float): real and imaginary part of maximum refractive index.
+
+        Returns:
+            _type_: _description_
+        """
+
+        self.x = mask_XY.x
+        self.z = mask_XY.y
+        self.X, self.Z = np.meshgrid(self.x, self.z)
+        self.u = np.zeros_like(self.X, dtype=complex)
+
+        self.n = mask_XY.u * refractive_index_max
+        self.n[self.n < 1] = self.n_background
+
+    def rotate_field(self, angle: floating, center_rotation: list[floating],
+                     kind: str = 'all', n_background: floating = 1.):
+        """Rotate all the image a certain angle
+
+        Args:
+            angle (float): angle to rotate, in radians
+            center_rotation (float, float): (z,x) position for rotation
+            kind (str): 'all', 'n', 'field'
+            n_background (float): refractive index of zone incoming
+        """
+        angle = -angle
+
+        if kind in ('n', 'all'):
+            n_real_rotate = rotate_image(self.z, self.x, np.real(self.n),
+                                         angle * 180 / pi, center_rotation)
+            n_imag_rotate = rotate_image(self.z, self.x, np.imag(self.n),
+                                         angle * 180 / pi, center_rotation)
+            n_rotate = n_real_rotate + 1j * n_imag_rotate
+            n_rotate[n_rotate < n_background] = n_background
+            self.n = n_rotate
+            self.n[self.n < 1.2] = self.n_background
+
+        self.surface_detection(mode=1, min_incr=0.1, reduce_matrix='standard')
+
+        if kind in ('field', 'all'):
+            u_real_rotate = rotate_image(self.z, self.x, np.real(self.u),
+                                         angle * 180 / pi, center_rotation)
+            u_imag_rotate = rotate_image(self.z, self.x, np.imag(self.u),
+                                         angle * 180 / pi, center_rotation)
+            u_rotate = u_real_rotate + 1j * u_imag_rotate
+            self.u = u_rotate
+
+        if kind == 'n':
+            self.u = np.zeros_like(self.u)
+
+    def clear_field(self):
+        """clear field"""
+        self.u = np.zeros(np.shape(self.u), dtype=complex)
+
+    def clear_refractive_index(self):
+        """clear refractive index n(x,z)=n_background"""
+
+        self.n = self.n_background * np.ones_like(self.X, dtype=complex)
+
+    def normalize(self, new_field: bool = False):
+        """Normalizes the field so that intensity.max()=1.
+
+        Args:
+            new_field (bool): If False the computation goes to self.u. If True a new instance is produced
+        Returns
+            u (numpy.array): normalized optical field
+        """
+        return normalize_field(self, new_field)
+
+    def mask_field(self, size_edge: floating = 0):
+        """
+        mask the incident field at the edges, each edge is masked size_edge
+
+        Args:
+            size_edge (float): size of edges
+        """
+
+        L = self.x[-1] - self.x[0]
+        x_center = (self.x[-1] + self.x[0]) / 2
+        mask = Scalar_mask_X(x=self.x, wavelength=self.wavelength)
+        mask.slit(x0=x_center, size=L - 2 * size_edge)
+        self.u0.u = self.u0.u * mask.u
+
+    def smooth_refractive_index(self,
+                                type_filter: int = 2,
+                                pixels_filtering: int = 10,
+                                max_diff_filter: floating = 0.1,
+                                draw_check: bool = False):
+        """
+        Technique to remove artifacts in BPM propagation.
+
+        Args:
+            type_filter (int): 1 - 2D, 2 - 1D z (selective), 3 - 1D x (selective)
+            pixels_filtering (int): num_pixels used for filtering
+            max_diff_filter (float): maximum difference of n in profile between two adjancted pixels to use selective filtering
+            draw_check (bool): draw the differences.
+
+        Returns:
+            (float): percentage_filtered
+            (np.array): lineas_filtradas
+
+        References:
+            Robert McLeod "Numerical Methods in Photonics Lecture Notes"  University of Colorado at Boulder, pag 204 (15/54)
+        """
+
+        if draw_check is True:
+            indice_sin_variar = deepcopy(self.n)
+
+        num_filtrados = 0
+        if type_filter == 1:
+            # Filtro 2D, pero solo ejecuta en una dirección
+            lineas_filtradas = np.ones_like(self.z)
+
+            filtro1 = np.zeros_like(self.n)
+            sizex, sizez = self.n.shape
+            centerx, centerz = int(sizex / 2), int(sizez / 2)
+            filtro1[centerx - pixels_filtering:centerx + pixels_filtering,
+                    centerz - 1:centerz + 1] = 1
+            filtro1 = filtro1 / sum(sum(filtro1))
+            self.n = fftshift(ifft2(fft2(self.n) * fft2(filtro1)))
+            percentage_filtered = 0
+        elif type_filter == 2:
+            # Filtro 1D, solo ejecuta cuando hay diferencias de índice eje x
+            lineas_filtradas = np.zeros_like(self.z)
+            filtro1 = np.zeros_like(self.x)
+            sizex = len(filtro1)
+            centerx = (self.x[-1] + self.x[0]) / 2
+            # i_centerx = int(sizex / 2)
+            # filtro1[i_centerx - pixels_filtering:i_centerx + pixels_filtering] = 1
+            filtro1 = np.exp(-(self.x - centerx)**2 /
+                             (2 * pixels_filtering**2))
+            filtro1 = filtro1 / sum(filtro1)
+            for i in range(len(self.z)):
+                max_diff = np.abs(np.diff(self.n[i, :])).max()
+                if max_diff > max_diff_filter:
+                    lineas_filtradas[i] = 1
+                    self.n[i, :] = fftshift(
+                        ifft(fft(self.n[i, :]) * fft(filtro1)))
+                    num_filtrados = num_filtrados + 1
+            percentage_filtered = 100 * num_filtrados / len(self.z)
+        elif type_filter == 3:
+            # Filtro 1D, solo ejecuta cuando hay diferencias de índice eje z
+            lineas_filtradas = np.zeros_like(self.x)
+            filtro1 = np.zeros_like(self.z)
+            sizez = len(filtro1)
+            centerz = int(sizez / 2)
+            filtro1[centerz - pixels_filtering:centerz + pixels_filtering] = 1
+            filtro1 = filtro1 / sum(filtro1)
+            for i in range(len(self.x)):
+                max_diff = np.abs(np.diff(self.n[:, i])).max()
+                if max_diff > max_diff_filter:
+                    lineas_filtradas[i] = 1
+                    self.n[:, i] = fftshift(
+                        ifft(fft(self.n[:, i]) * fft(filtro1)))
+                    num_filtrados = num_filtrados + 1
+            percentage_filtered = 100 * num_filtrados / len(self.x)
+
+        if draw_check is True:
+            plt.figure()
+            plt.plot(self.z, lineas_filtradas)
+            plt.xlabel('z ($\mu m$)')
+            plt.ylabel('filtered zone)')
+            plt.title("detection of edges", fontsize=24)
+
+            diferencias_indice = np.abs(self.n - indice_sin_variar)
+
+            extension = [self.z[0], self.z[-1], self.x[0], self.x[-1]]
+
+            plt.figure()
+
+            h1 = plt.imshow(diferencias_indice,
+                            interpolation='bilinear',
+                            aspect='auto',
+                            origin='lower',
+                            extent=extension)
+            plt.xlabel('z ($\mu m$)')
+            plt.ylabel('x ($\mu m$)')
+
+            plt.axis(extension)
+            h1.set_cmap(cm.gray_r)
+            plt.title("smooth_refractive_index: n variations", fontsize=24)
+
+        return percentage_filtered, lineas_filtradas
+
+    def save_data(self, filename: str, add_name: str = "",
+                  description: str = "", verbose: bool = False):
+        """Common save data function to be used in all the modules.
+        The methods included are: npz, matlab
+
+
+        Args:
+            filename (str): filename
+            add_name= (str): sufix to the name, if 'date' includes a date
+            description (str): text to be stored in the dictionary to save.
+            verbose (bool): If verbose prints filename.
+
+        Returns:
+            (str): filename. If False, file could not be saved.
+        """
+        try:
+            final_filename = save_data_common(self, filename, add_name,
+                                              description, verbose)
+            return final_filename
+        except:
+            return False
+
+    def load_data(self, filename: str, verbose: bool = False):
+        """Load data from a file to a Scalar_field_XZ.
+            The methods included are: npz, matlab
+
+
+        Args:
+            filename (str): filename
+            verbose (bool): shows data process by screen
+        """
+        dict0 = load_data_common(self, filename, verbose)
+
+        if dict0 is not None:
+            if isinstance(dict0, dict):
+                self.__dict__ = dict0
+            else:
+                raise Exception('no dictionary in load_data')
+
+    def cut_resample(self,
+                     x_limits: list[float, float] = '',
+                     z_limits: list[float, float] = '',
+                     num_points: int | None = None,
+                     new_field: bool = False,
+                     interp_kind: list[int] = (3, 1)):
+        """it cut the field to the range (x0,x1). if one of this x0,x1 positions is out of the self.x range it do nothing. It is also valid for resampling the field, just write x0,x1 as the limits of self.x
+
+        Args:
+            x_limits (float,float): (x0,x1) starting and final points to cut. if '' - takes the current limit x[0] and x[-1]
+            z_limits (float,float): (z0,z1) - starting and final points to cut. if '' - takes the current limit z[0] and z[-1]
+            num_points (int): it resamples x, z and u. ([],'',0,None) -> it leave the points as it is
+            new_field (bool): it returns a new Scalar_field_XZ
+            interp_kind: numbers between 1 and 5
+        """
+        if x_limits == '':
+            x0 = self.x[0]
+            x1 = self.x[-1]
+        else:
+            x0, x1 = x_limits
+
+        if z_limits == '':
+            z0 = self.z[0]
+            z1 = self.z[-1]
+        else:
+            z0, z1 = z_limits
+
+        if x0 < self.x[0]:
+            x0 = self.x[0]
+        if x1 > self.x[-1]:
+            x1 = self.x[-1]
+
+        if z0 < self.z[0]:
+            z0 = self.z[0]
+        if z1 > self.z[-1]:
+            z1 = self.z[-1]
+
+        i_x0, _, _ = nearest(self.x, x0)
+        i_x1, _, _ = nearest(self.x, x1)
+
+        i_z0, _, _ = nearest(self.z, z0)
+        i_z1, _, _ = nearest(self.z, z1)
+
+        kxu, kxn = interp_kind
+
+        if num_points not in ([], '', 0, None):
+            num_points_x, num_points_z = num_points
+            x_new = np.linspace(x0, x1, num_points_x)
+            z_new = np.linspace(z0, z1, num_points_z)
+            X_new, Z_new = np.meshgrid(x_new, z_new)
+
+            f_interp_abs = RectBivariateSpline(self.z,
+                                               self.x,
+                                               np.abs(self.u),
+                                               kx=kxu,
+                                               ky=kxu,
+                                               s=0)
+            f_interp_phase = RectBivariateSpline(self.z,
+                                                 self.x,
+                                                 np.angle(self.u),
+                                                 kx=kxu,
+                                                 ky=kxu,
+                                                 s=0)
+            u_new_abs = f_interp_abs(z_new, x_new)
+            u_new_phase = f_interp_phase(z_new, x_new)
+            u_new = u_new_abs * np.exp(1j * u_new_phase)
+
+            n_interp_real = RectBivariateSpline(self.z,
+                                                self.x,
+                                                np.real(self.n),
+                                                kx=kxn,
+                                                ky=kxn,
+                                                s=0)
+            n_interp_imag = RectBivariateSpline(self.z,
+                                                self.x,
+                                                np.imag(self.n),
+                                                kx=kxn,
+                                                ky=kxn,
+                                                s=0)
+            n_new_real = n_interp_real(z_new, x_new)
+            n_new_imag = n_interp_imag(z_new, x_new)
+            n_new = n_new_real + 1j * n_new_imag
+
+        else:
+            iz_s = slice(i_z0, i_z1)
+            jx_s = slice(i_x0, i_x1)
+            x_new = self.x[jx_s]
+            z_new = self.z[iz_s]
+            X_new, Z_new = np.meshgrid(x_new, z_new)
+            u_new = self.u[iz_s, jx_s]
+            n_new = self.n[iz_s, jx_s]
+
+        if new_field is False:
+            self.x = x_new
+            self.z = z_new
+            self.u = u_new
+            self.n = n_new
+            self.X = X_new
+            self.Z = Z_new
+        else:
+            field = Scalar_field_XZ(x=x_new,
+                                    z=z_new,
+                                    wavelength=self.wavelength)
+            field.u = u_new
+            field.n = n_new
+
+            return field
+
+    def incident_field(self, u0, z0: floating | None = None):
+        """Incident field for the experiment. It takes a Scalar_source_X field
+
+        Args:
+            u0 (Scalar_source_X): field produced by Scalar_source_X (or a X field)
+            z0 (float): position of the incident field. if None, '', [], is at the beginning
+        """
+
+        if z0 in (None, '', []):
+            self.u0 = u0
+        else:
+            iz, _, _ = nearest(self.z, z0)
+            self.u[iz, :] = self.u[iz, :] + u0.u
+
+    def final_field(self):
+        """Returns the final field as a Scalar_field_X."""
+
+        u_final = Scalar_field_X(x=self.x,
+                                 wavelength=self.wavelength,
+                                 n_background=self.n_background,
+                                 info="from final_field at z0= {} um".format(
+                                     self.z[-1]))
+        u_final.u = self.u[:, -1]
+        return u_final
+
+    def __BPM__(self,
+                has_edges: bool = True,
+                pow_edge: int = 80,
+                matrix: bool = False,
+                verbose: bool = False):
+        """Beam propagation method (BPM).
+
+        Args:
+            has_edges (bool): If True absorbing edges are used.
+            pow_edge (float): If has_edges, power of the supergaussian
+            matrix (bool): if True returns matrix, else goes to self.u
+            verbose (bool): shows data process by screen
+
+        References:
+            Algorithm in "Engineering optics with matlab" pag 119
+
+        """
+        dn = np.abs(np.diff(self.n).max())
+        dz = self.z[1] - self.z[0]
+
+        q1 = (0.25 * self.wavelength / 2 * dn / dz,
+              0.25 * (self.x[-1] - self.x[0])**2 / self.wavelength / dz)
+        self.quality = q1
+
+        k0 = 2 * np.pi / self.wavelength
+
+        numz = len(self.z)  # distance en z
+        numx = len(self.x)  # distance en x
+        deltaz = self.z[1] - self.z[0]  # Tamaño del sampling
+        rangox = self.x[-1] - self.x[0]
+
+        pixelx = np.linspace(-int(numx / 2), int(numx / 2), numx)
+        # initial field
+        field_z = self.u0.u
+        # Calculo de la phase 1 normalizada -------------------
+        kx1 = np.linspace(0, int(numx / 2) + 1, int(numx / 2))
+        kx2 = np.linspace(-int(numx / 2), -1, int(numx / 2))
+        # Número de ondas del material en una dimensión
+        kx = (2 * np.pi / rangox) * np.concatenate((kx1, kx2))
+        # Función de transferencia para la propagación que es identica
+        # a la respuesta de frecuencia espacial en óptica de Fourier
+        # incorporando el termino (-j k0 z).
+        phase1 = np.exp((-1j * deltaz * kx**2) / (2 * k0))
+        # Campo en el índice de refracción
+        field = np.zeros(np.shape(self.n), dtype=complex)
+
+        if has_edges is False:
+            has_filter = np.zeros_like(self.z)
+        elif has_edges is True:
+            has_filter = np.ones_like(self.z)
+        elif isinstance(has_edges, (int, float)):
+            has_filter = np.zeros_like(self.z)
+            iz, _, _ = nearest(self.z, has_edges)
+            has_filter[iz:] = 1
+        else:
+            has_filter = has_edges
+
+        width_edge = 0.9*(self.x[-1]-self.x[0])/2
+        x_center = (self.x[-1]+self.x[0])/2
+
+        filter_function = np.exp(-(np.abs(self.x -
+                                 x_center) / width_edge)**pow_edge)
+
+        field[0, :] = field_z
+        for k in range(0, numz):
+            if has_filter[k] == 0:
+                filter_edge = 1
+            else:
+                filter_edge = filter_function
+
+            if verbose is True:
+                print("BPM: {}/{}".format(k, numz), sep="\r", end="\r")
+
+            phase2 = np.exp(1j * self.n[k, :] * k0 * deltaz)
+            field_z = ifft((fft(field_z) * phase1)) * phase2
+            self.u[k, :] = self.u[k, :] + field_z * filter_edge
+
+        if matrix is True:
+            return self.u
+
+    def BPM(self, has_edges: bool = True, pow_edge: int = 80, division: bool = False, matrix: bool = False,
+            verbose: bool = False):
+        """Beam propagation method (BPM).
+
+            Args:
+                has_edges (bool or np.array): If True absorbing edges are used. If np.array, they are 0 or 1 depending if at this z position filtering is performed.
+                pow_edge (float): If has_edges, power of the supergaussian
+                division (False, int): If False nothing, else divides the BPM algorithm in several different executions. To avoid RAM problems
+                matrix (bool): if True returns a matrix else
+                verbose (bool): shows data process by screen
+
+            References:
+            Algorithm in "Engineering optics with matlab" pag 119.
+        """
+
+        t1 = time.time()
+
+        if division is False:
+            # standard BPM _algorithm
+            # self.__BPM__(matrix, verbose)
+
+            self.__BPM__(has_edges, pow_edge, matrix, verbose)
+
+        else:
+            # Here is the division of self.z in parts
+            num_executions = int(np.ceil(len(self.z) / division))
+            uf = self.u0
+            for i in range(num_executions):
+                if verbose is True:
+                    print("{}/{}".format(i, num_executions),
+                          sep="\r",
+                          end="\r")
+
+                sl = slice(i * division, (i + 1) * division)
+                ui = Scalar_field_XZ(x=self.x,
+                                     z=self.z[sl],
+                                     wavelength=self.wavelength,
+                                     n_background=self.n_background)
+                ui.n = self.n[sl, :]
+                ui.u0 = uf
+
+                ui = BPM(ui, has_edges, pow_edge, matrix, verbose)
+                uf = ui.final_field().u
+                self.u[sl, :] = ui.u
+
+            if matrix is True:
+                return self.u
+        if verbose is True:
+            t2 = time.time()
+            print("Time = {:2.2f} s, time/loop = {:2.4} ms".format(
+                t2 - t1, (t2 - t1) / len(self.z) * 1000))
+
+    def BPM_inverse(self, verbose: bool = False):
+        """
+        Beam propagation method (BPM) in inverse mode.
+
+        Args:
+            verbose (bool): shows data process by screen
+
+        References:
+            Algorithm in "Engineering optics with matlab" pag 119
+        """
+
+        c_inverse = Scalar_field_XZ(x=self.x,
+                                    z=self.z,
+                                    wavelength=self.wavelength,
+                                    n_background=self.n_background)
+        c_inverse.n = np.fliplr(self.n)
+        c_inverse.u0.u = np.conjugate(self.u[-1, :])
+        c_inverse.u = np.zeros_like(self.u)
+        c_inverse.BPM(verbose)
+
+        # ATENCIÓN, HAGO LA INVERSA Y LA REPRESENTACIÓN ES IGUAL QUE LA DIRECTA
+        c_inverse.n = (np.fliplr(c_inverse.n))
+        c_inverse.u = (np.fliplr(c_inverse.u))
+        return c_inverse
+
+    def BPM_back_propagation(self, verbose: bool = False):
+        """
+        Beam propagation method (BPM). The field that generates the final field is obtained.
+
+        Args:
+            verbose (bool): shows data process by screen
+
+        References:
+            Algorithm in "Engineering optics with matlab" pag 119
+        """
+
+        c_backpropagation = Scalar_field_XZ(x=self.x,
+                                            z=self.z,
+                                            wavelength=self.wavelength,
+                                            n_background=self.n_background)
+        c_backpropagation.n = np.fliplr(self.n)
+        c_backpropagation.u = np.fliplr(self.u)
+        c_backpropagation.BPM(verbose)
+        c_backpropagation.n = (np.fliplr(c_backpropagation.n))
+        c_backpropagation.u = (np.fliplr(c_backpropagation.u))
+        return c_backpropagation
+
+    def __RS_multiprocessing__(self, i: int):
+        """Internal for multiprocessing
+
+        """
+        if self.z.min() > 0:
+            H = kernelRS(self.xtemp,
+                         self.wavelength,
+                         self.z[i],
+                         self.n_background,
+                         kind='z',
+                         fast=self.fast)
+        else:
+            H = kernelRSinverse(self.xtemp,
+                                self.wavelength,
+                                self.z[i],
+                                self.n_background,
+                                kind='z',
+                                fast=self.fast)
+
+        dx = self.x[1] - self.x[0]
+
+        S = ifft(fft(self.Utemp) * fft(H)) * dx
+        nx = len(self.x)
+        return S[nx - 1:]
+
+    def RS(self, xout: float | None = None, verbose: bool = False,
+           num_processors: int = num_max_processors):
+        """Rayleigh Sommerfeld propagation algorithm
+
+        Args:
+            xout (float): init position of output position
+            verbose (bool): shows the quality of algorithm (>1 good)
+            num_processors (int): number of processors for multiprocessing
+
+        Returns:
+            Processing time
+        """
+
+        time1 = time.time()
+
+        xin = self.x
+        x1 = self.x[0]
+        xin1 = self.x[0]
+
+        if xout is None:
+            xout = self.x
+        nx = len(xout)
+        dx = xout[1] - xout[0]
+
+        # parametro de quality
+        dr_real = sqrt(dx**2)
+        rmax = sqrt((xout**2).max())
+        dr_ideal = sqrt((self.wavelength / self.n_background)**2 + rmax**2 +
+                        2 * (self.wavelength / self.n_background) *
+                        sqrt(rmax**2 + self.z.min()**2)) - rmax
+        self.quality = dr_ideal / dr_real
+
+        # when computation is performed: quality is determined
+        if (self.quality < 1):
+            print('- Needs denser sampling: factor: {:2.2f}'.format(
+                self.quality))
+        else:
+            if verbose is True:
+                print('Good result: factor {:2.2f}'.format(
+                    self.quality), sep="\r", end="\r")
+
+        # matrix W para integracion simpson
+        a = [2, 4]
+        num_rep = int(round((nx) / 2) - 1)
+        # print(num_rep)
+
+        b = array(a * num_rep)
+        W = concatenate(((1, ), b, (2, 1))) / 3.
+
+        if float(nx) / 2 == round(nx / 2):  # es par
+            i_central = num_rep + 1
+            W = concatenate((W[:i_central], W[i_central + 1:]))
+
+        xext = x1 - xin[::-1]  # da la vuelta
+        xext = xext[0:-1]
+        xext = concatenate((xext, self.x - xin1))
+
+        # field
+        U = zeros(2 * nx - 1, dtype=complex)
+        U[0:nx] = W * self.u0.u
+        self.Utemp = U
+
+        self.xtemp = xext
+
+        if num_processors == 1:
+            for i_z, z in enumerate(self.z):
+
+                if z >= 0:
+                    H = kernelRS(xext,
+                                 self.wavelength,
+                                 z,
+                                 self.n_background,
+                                 kind='z',
+                                 fast=self.fast)
+                else:
+                    H = kernelRSinverse(xext,
+                                        self.wavelength,
+                                        z,
+                                        self.n_background,
+                                        kind='z',
+                                        fast=self.fast)
+
+                # calculo de la transformada de Fourier
+                S = ifft(fft(U) * fft(H)) * dx
+                self.u[:, i_z] = S[nx - 1:]  # hasta el final
+        else:
+            pool = Pool(num_processors)
+            t = pool.map(self.__RS_multiprocessing__, list(range(len(self.z))))
+            pool.close()
+            pool.join()
+            for i in range(len(self.z)):
+                self.u[i, :] = t[i]
+        time2 = time.time()
+
+        if verbose is True:
+            print("time in RS= {}. num proc= {}".format(
+                time2 - time1, num_processors), sep="\r", end="\r")
+
+        return self.u
+
+    def PWD(self, n: floating | None = None, matrix: bool = False, verbose: bool = False):
+        """
+        Plane wave decomposition algorithm (PWD).
+
+        Args:
+            n (np. array): refractive index, If None, it is n_background
+            matrix (bool): if True returns a matrix else
+            verbose (bool): If True prints state of algorithm
+
+        Returns:
+            numpy.array(): Field at at distance dz from the incident field
+
+        References:
+            1. Schmidt, S. et al. Wave-optical modeling beyond the thin-element-approximation. Opt. Express 24, 30188 (2016).
+
+        """
+        dx = self.x[1] - self.x[0]
+        dz = self.z[1] - self.z[0]
+        k0 = 2 * np.pi / self.wavelength
+
+        if n is None:
+            n = self.n_background
+
+        kx = get_k(self.x, '+')
+
+        K_perp2 = kx**2
+        num_steps = len(self.z)
+        self.clear_field()
+        self.u[:, 0] = self.u0.u
+        for i, zi in enumerate(self.z[0:-1]):
+            result = self.u[:, i]
+            result_next = PWD_kernel(result, n, k0, K_perp2, dz)
+            self.u[:, i + 1] = result_next
+            if verbose:
+                print("{}/{}".format(i, num_steps), sep='\r', end='\r')
+
+        if matrix is True:
+            return self.u
+
+    def WPM(self,
+            kind: str = 'schmidt',
+            has_edges: bool = True,
+            pow_edge: int = 80,
+            matrix: bool = False,
+            verbose: bool = False):
+        """
+        WPM Method. 'schmidt method is very fast, only needs discrete number of refractive indexes'
+
+
+        Args:
+            kind (str): 'schmidt', 'scalar'
+            has_edges (bool): If True absorbing edges are used. 
+                It can be a float, indicanting z value when edges start
+            pow_edge (float): If has_edges, power of the supergaussian
+            matrix (bool): if True returns a matrix else
+            verbose (bool): If True prints information
+
+        References:
+
+            1. M. W. Fertig and K.-H. Brenner, “Vector wave propagation method,” J. Opt. Soc. Am. A, vol. 27, no. 4, p. 709, 2010.
+
+            2. S. Schmidt et al., “Wave-optical modeling beyond the thin-element-approximation,” Opt. Express, vol. 24, no. 26, p. 30188, 2016.
+
+        """
+
+        k0 = 2 * np.pi / self.wavelength
+        x = self.x
+        z = self.z
+        dx = x[1] - x[0]
+        dz = z[1] - z[0]
+
+        self.u[0, :] = self.u0.u
+        kx = get_k(x, flavour='+')
+        k_perp2 = kx**2
+        k_perp = kx
+
+        X, KP = np.meshgrid(x, k_perp)
+
+        if has_edges is False:
+            has_filter = np.zeros_like(self.z)
+        elif has_edges is True:
+            has_filter = np.ones_like(self.z)
+        elif isinstance(has_edges, (int, float)):
+            has_filter = np.zeros_like(self.z)
+            iz, _, _ = nearest(self.z, has_edges)
+            has_filter[iz:] = 1
+        else:
+            has_filter = has_edges
+
+        width_edge = 0.95*(self.x[-1]-self.x[0])/2
+        x_center = (self.x[-1]+self.x[0])/2
+
+        filter_function = np.exp(-(np.abs(self.x -
+                                 x_center) / width_edge)**pow_edge)
+
+        t1 = time.time()
+
+        num_steps = len(self.z)
+        for j in range(1, num_steps):
+
+            if has_filter[j] == 0:
+                filter_edge = 1
+            else:
+                filter_edge = filter_function
+
+            if kind == 'schmidt':
+                self.u[j, :] = self.u[j, :] + WPM_schmidt_kernel(
+                    self.u[j - 1, :], self.n[j - 1, :], k0, k_perp2,
+                    dz) * filter_edge
+            elif kind == 'scalar':
+
+                Nj, KP = np.meshgrid(self.n[j - 1, :], k_perp)
+                X, UJ = np.meshgrid(x, fftshift(fft(self.u[j - 1, :])))
+
+                kz = csqrt((Nj * k0)**2 - KP**2)
+                Pj = np.exp(1j * kz * dz)
+
+                WXj = UJ * np.exp(1j * KP * (X - x[0]))
+
+                uj = np.mean(WXj * Pj, 0)
+                self.u[j, :] = self.u[j, :] + uj * filter_edge
+
+            if verbose is True:
+                print("{}".format(j), sep='\r', end='\r')
+
+        t2 = time.time()
+        if verbose is True:
+            print("Time = {:2.2f} s, time/loop = {:2.4} ms".format(
+                t2 - t1, (t2 - t1) / len(self.z) * 1000))
+
+        if matrix is True:
+            return self.u
+
+    def RS_polychromatic(self,
+                         initial_field,
+                         wavelengths: NDArrayFloat,
+                         spectrum: NDArrayFloat or None = None,
+                         verbose: bool = False,
+                         num_processors: int = num_max_processors):
+        """Rayleigh Sommerfeld propagation algorithm for polychromatic light.
+
+        Args:
+            initial_field (Scalar_field_X): function with only input variable wavelength
+            wavelengths (numpy.array): array with wavelengths
+            spectrum (numpy.array): array with spectrum. if '' then uniform_spectrum
+            verbose (bool): shows the quality of algorithm (>1 good)
+            num_processors (int): number of processors for multiprocessing
+
+        Returns:
+            Scalar_field_XZ: self.u=sqrt(Intensities) - no phase is stored, only intensity
+        """
+        if isinstance(spectrum, np.ndarray):
+            pass
+        elif spectrum in ('', None, [], 0):
+            spectrum = np.ones_like(wavelengths)
+
+        I_final = np.zeros_like(self.u, dtype=float)
+        u_temp = Scalar_field_XZ(self.x, self.z, self.wavelength,
+                                 self.n_background)
+        for i, wavelength in enumerate(wavelengths):
+            if verbose:
+                print("{}/{}".format(i, len(wavelengths)), end='\r')
+            u_temp.wavelength = wavelength
+            self.u = np.zeros_like(self.X, dtype=complex)
+            u_ini = initial_field(wavelength)
+            u_temp.clear_field()
+            u_temp.incident_field(u_ini)
+            u_temp.RS(verbose=verbose, num_processors=num_processors)
+            I_final = I_final + spectrum[i] * np.abs(u_temp.u)**2
+
+        u_temp.u = np.sqrt(I_final)
+        return u_temp
+
+    def BPM_polychromatic(self,
+                          initial_field,
+                          wavelengths: NDArrayFloat,
+                          spectrum: NDArrayFloat,
+                          verbose: bool = False,
+                          num_processors: int = 4):
+        """Rayleigh Sommerfeld propagation algorithm for polychromatic light
+
+        Args:
+            initial_field (Scalar_field_X): function with only input variable wavelength
+            wavelengths (numpy.array): array with wavelengths
+            spectrum (numpy.array): array with spectrum. if '' then uniform_spectrum
+            verbose (bool): shows the quality of algorithm (>1 good)
+            num_processors (int): number of processors for multiprocessing
+
+        Returns:
+            Scalar_field_XZ: self.u=sqrt(Intensities) - no phase is stored, only intensity
+        """
+
+        if isinstance(spectrum, np.ndarray):
+            pass
+        elif spectrum in ('', None, [], 0):
+            spectrum = np.ones_like(wavelengths)
+
+        I_final = np.zeros_like(self.u, dtype=float)
+        for i, wavelength in enumerate(wavelengths):
+            u_temp = initial_field(wavelength)
+            u_temp.BPM(verbose=False)
+            I_final = I_final + spectrum[i] * np.abs(u_temp.u)**2
+        u_temp.u = np.sqrt(I_final)
+        return u_temp
+
+    def fast_propagation(self, mask_xz, num_pixels_slice: int = 1024, verbose: bool = False):
+        """combines RS and BPM"" to generate the final field
+
+        Args:
+            mask_xz (Scalar_mask_XZ): function that returns Scalar_mask_XZ
+            num_pixels_slice (int): num of slices for each BPM propagation
+            verbose (bool): If True prints info.
+
+        Returns:
+            u_current, fields_BPM, transitions
+        """
+
+        # check which parts are constant
+        z_transitions, algorithm, refr_index_RS = self._detect_transitions_()
+
+        if verbose:
+            print(("z_transitions={}".format(z_transitions)))
+            print(("algorithm={}".format(algorithm)))
+            print(("refr_index_RS={}".format(refr_index_RS)))
+        transitions = (z_transitions, algorithm, refr_index_RS)
+
+        fields_BPM = []
+        u_current = Scalar_source_X(x=self.x, wavelength=self.wavelength)
+        u_current.u = self.u0.u
+
+        for i_zone in range(len(z_transitions) - 1):
+            if algorithm[i_zone] == 'RS':  # jump
+                distance = z_transitions[i_zone + 1] - z_transitions[i_zone]
+                if verbose:
+                    print(("i={}, distance = {:2.2f} um".format(
+                        i_zone, distance)))
+                u_current.RS(z=distance,
+                             n=refr_index_RS[i_zone],
+                             kind='z',
+                             fast=self.fast,
+                             new_field=False,
+                             verbose=False)
+                # u_current.draw()
+            else:  # genero experimento para BPM
+                x0 = self.x
+                z0 = np.linspace(z_transitions[i_zone],
+                                 z_transitions[i_zone + 1], num_pixels_slice)
+                u1 = mask_xz(x0, z0, u_current, self.wavelength,
+                             self.n_background)
+                # u1.draw_refractive_index(scale='equal')
+                u1.BPM()
+                u1.draw(draw_borders=False)
+                fields_BPM.append(u1)
+                u_current = u1.final_field()
+        return u_current, fields_BPM, transitions
+
+    def intensity(self):
+        """Returns the intensity of the field
+
+        Returns:
+            (np.array): intensity of the field.
+        """
+
+        return np.abs(self.u)**2
+
+    def average_intensity(self, has_draw: bool = False):
+        """Returns average intensity as: (np.abs(self.u)**2).mean()
+
+        Args:
+            has_draw(bool): If True draws data.
+
+        Returns:
+            intensity_mean (np.array): z array with average intensity at each plane z.
+
+        """
+        intensity_mean = (np.abs(self.u)**2).mean(axis=0)
+        if has_draw is True:
+            plt.figure()
+            plt.plot(self.x, intensity_mean)
+
+        return intensity_mean
+
+    def check_intensity(self, has_draw: bool = True, normalized: bool = True):
+        """
+        Checks that intensity distribution is not lost by edges. It can be executed after a RS or BPM propagation.
+
+        Args:
+            has_draw (bool): Draws the intensity
+            normalized (bool): Draws it normalized
+
+        returns:
+            (np.array): array with intensity I(z)
+        """
+
+        intensity_prof = np.sum((np.abs(self.u)**2), axis=0)
+        I_max = intensity_prof[0]
+        if normalized is True:
+            intensity_prof = intensity_prof / I_max
+        if has_draw is True:
+            plt.figure()
+            plt.plot(self.z / mm, intensity_prof, 'k')
+            plt.grid()
+            plt.xlabel("$z\,(mm)$")
+            plt.ylabel("$I(z)$")
+            plt.ylim(bottom=0)
+
+        return intensity_prof
+
+    def detect_index_variations(self, n_edge: floating, incr_n: floating = 0.1):
+        """In a XZ masks, detects refractive index variations.
+
+        Parameteres:
+            n_edge (float):
+            incr_n (float): refractive index variation to detect
+
+        Returns:
+            x_lens_l (np.array): x for left edge.
+            h_lens_l (np.array): h for left edge.
+            x_lens_r (np.array): x for right edge.
+            h_lens_r (np.array): h for right edge.
+        """
+        z_new = self.z
+        x_new = self.x
+
+        iborders = np.real(self.n) > n_edge
+        iborders = iborders + 0.0000001
+
+        # surface detection
+        diff1a = np.diff(iborders, axis=1)
+
+        # each size
+        ix_l, iz_l = (diff1a > incr_n).nonzero()
+        ix_r, iz_r = (diff1a < -incr_n).nonzero()
+
+        x_lens_l = x_new[ix_l]
+        h_lens_l = z_new[iz_l]
+
+        x_lens_r = x_new[ix_r]
+        h_lens_r = z_new[iz_r]
+        return x_lens_l, h_lens_l, x_lens_r, h_lens_r
+
+    def _detect_transitions_(self, min_variation: floating = 1e-10):
+        """Detects transitions areas and algorithms between RS and BPM.
+
+        Args:
+            min_variation (float): min index variation to detect
+
+        Returns:
+            (list floats) : z_transitions, positions z of transitions
+            (list str) : algorithms, "RS" or "BPM"
+            (list floats) : refr_index_RS, refractive indexes for RS
+        """
+        # para estar seguros que cogemos bien BPM y no empezamos tarde
+        dz_bpm = 25 * um
+
+        variation = np.std(np.abs(self.n), axis=0)
+
+        z_transitions = [self.z[0]]
+        num_transition = 0
+
+        # comprobamos inicio si es RS o BPM
+        if variation[0] < 1e-12:
+            # print(("init {} - {}".format(variation[0], self.z[0])))
+            algorithm = ['RS']
+            refr_index_RS = [self.n[0, 0]]
+        else:
+            # print(("init {} - {}".format(variation[0], self.z[0])))
+            algorithm = ['BPM']
+            refr_index_RS = [-1]
+
+        # print((self.z[1:]))
+        for i, zi in enumerate(self.z[1:]):
+
+            if i == len(self.z) - 2:  # for the last one if RS. store last one
+                # print("a, the last one")
+                # print((algorithm[-1]))
+                # hay que calcular de todas formas, al menos una línea nueva
+                num_transition = num_transition + 1
+                z_transitions.append(zi)
+                algorithm.append('RS')
+                refr_index_RS.append(self.n[0, i])
+
+            elif algorithm[
+                    num_transition] == 'RS' and variation[i] > min_variation:
+                # create new transition
+                # print(("c {} - {} -> BPM".format(variation[i], self.z[i])))
+                num_transition = num_transition + 1
+                z_transitions.append(self.z[i] - dz_bpm)
+                algorithm.append('BPM')
+                refr_index_RS.append(-1)
+
+            elif algorithm[
+                    num_transition] == 'BPM' and variation[i] < min_variation:
+                # create new transition
+                # print(("d {} - {} -> RS".format(variation[i], self.z[i])))
+                num_transition = num_transition + 1
+                z_transitions.append(self.z[i] + dz_bpm)
+                algorithm.append('RS')
+                refr_index_RS.append(self.n[0, i])
+
+        return z_transitions, algorithm, refr_index_RS
+
+    def surface_detection(self,
+                          mode: int = 1,
+                          min_incr: floating = 0.1,
+                          reduce_matrix: str = 'standard',
+                          has_draw: bool = False):
+        """detect edges of variation in refractive index.
+
+        Args:
+            mode (int): 1 or 2, algorithms for surface detection: 1-gradient, 2-diff
+            min_incr (float): minimum incremental variation to detect
+            reduce_matrix (int, int) or False: when matrix is enormous, we can reduce it only for drawing purposes. If True, reduction factor
+            has_draw (bool): If True draw.
+        """
+        n_new = self.n
+        z_new = self.z
+        x_new = self.x
+
+        diff1 = gradient(np.abs(n_new), axis=0)
+        diff2 = gradient(np.abs(n_new), axis=1)
+
+        # if np.abs(diff1 > min_incr) or np.abs(diff2 > min_incr):
+        t = np.abs(diff1) + np.abs(diff2)
+
+        ix, iz = (t > min_incr).nonzero()
+
+        self.borders = x_new[iz], z_new[ix]
+
+        if has_draw:
+            plt.figure()
+            extension = [self.z[0], self.z[-1], self.x[0], self.x[-1]]
+            plt.imshow(t.transpose(), extent=extension,
+                       aspect='auto', alpha=0.5, cmap='gray')
+
+        return self.borders
+
+    def draw(self,
+             kind: str = 'intensity',
+             logarithm: floating = 0,
+             normalize: bool = False,
+             draw_borders: bool = False,
+             filename: str = '',
+             scale: str = '',
+             min_incr: floating = 0.0005,
+             reduce_matrix: str = 'standard',
+             colorbar_kind: str | None = None,
+             colormap_kind: str = "",
+             z_scale: str = 'um',
+             edge_matrix: NDArrayFloat | None = None,
+             interpolation: str = 'spline36',
+             percentage_intensity: floating | None = None,
+             **kwargs):
+        """Draws  XZ field.
+
+        Args:
+            kind (str): type of drawing: 'amplitude', 'intensity', 'phase', 'real'
+            logarithm (bool): If True, intensity is scaled in logarithm
+            normalize (bool): If True, max(intensity)=1
+            draw_borders (bool): If True draw edges of objects
+            filename (str): if not '' stores drawing in file,
+            scale (str): '', 'scaled', 'equal', scales the XY drawing
+            min_incr: incrimum increment in refractive index for detecting edges
+            reduce_matrix (int, int), 'standard' or False: when matrix is enormous, we can reduce it only for drawing purposes. If True, reduction factor
+            z_scale (str): 'mm', 'um'
+            edge_matrix (numpy.array): positions of borders
+            interpolation(str): methods = [None, 'none', 'nearest', 'bilinear', 'bicubic', 'spline16', 'spline36', 'hanning', 'hamming', 'hermite', 'kaiser', 'quadric', 'catrom', 'gaussian', 'bessel', 'mitchell', 'sinc', 'lanczos']
+            percentage_intensity (None or number): If None it takes from CONF_DRAWING['percentage_intensity'], else uses this value
+        """
+
+        if reduce_matrix is False:
+            amplitude, intensity, phase = field_parameters(self.u, True)
+
+        elif reduce_matrix == 'standard':
+            num_x = len(self.x)
+            num_z = len(self.z)
+            reduction_x = int(num_x / 2000)
+            reduction_z = int(num_z / 2000)
+
+            if reduction_x == 0:
+                reduction_x = 1
+            if reduction_z == 0:
+                reduction_z = 1
+            u_new = self.u[::reduction_x, ::reduction_z]
+            amplitude, intensity, phase = field_parameters(u_new, True)
+        else:
+            u_new = self.u[::reduce_matrix[0], ::reduce_matrix[1]]
+            amplitude, intensity, phase = field_parameters(u_new, True)
+
+        if z_scale == 'um':
+            extension = [self.z[0], self.z[-1], self.x[0], self.x[-1]]
+        elif z_scale == 'mm':
+            extension = [
+                self.z[0] / mm, self.z[-1] / mm, self.x[0], self.x[-1]
+            ]
+
+        if percentage_intensity is None:
+            percentage_intensity = percentage_intensity_config
+
+        plt.figure()
+
+        if kind == 'intensity':
+            I_drawing = intensity
+            I_drawing = normalize_draw(I_drawing, logarithm, normalize)
+        elif kind == 'amplitude':
+            I_drawing = amplitude
+            I_drawing = normalize_draw(I_drawing, logarithm, normalize)
+        elif kind == 'phase':
+            phase = phase / degrees
+            phase[intensity < percentage_intensity * (intensity.max())] = 0
+
+            I_drawing = phase
+        elif kind == 'real':
+            I_drawing = np.real(self.u)
+        else:
+            print("bad kind parameter")
+            return
+
+        h1 = plt.imshow(I_drawing.transpose(),
+                        interpolation=interpolation,
+                        aspect='auto',
+                        origin='lower',
+                        extent=extension,
+                        **kwargs)
+
+        if z_scale == 'um':
+            plt.xlabel('z ($\mu m$)')
+        elif z_scale == 'mm':
+            plt.xlabel('z (mm)')
+
+        plt.ylabel('x ($\mu m$)')
+
+        if colormap_kind in ('', [], None, True):
+            if kind == 'intensity':
+                colormap_kind = self.CONF_DRAWING["color_intensity"]
+            if kind == 'amplitude':
+                colormap_kind = self.CONF_DRAWING["color_amplitude"]
+            if kind == 'phase':
+                colormap_kind = self.CONF_DRAWING["color_phase"]
+            if kind == 'real':
+                colormap_kind = self.CONF_DRAWING["color_real"]
+
+        if kind == 'intensity':
+            climits = I_drawing.min(), I_drawing.max()
+        if kind == 'amplitude':
+            climits = -I_drawing.max(), I_drawing.max()
+        if kind == 'phase':
+            climits = -180, 180
+        if kind == 'real':
+            climits = -I_drawing.max(), I_drawing.max()
+
+        plt.axis(extension)
+
+        if colorbar_kind not in (False, '', [], None):
+            plt.colorbar(orientation=colorbar_kind, shrink=0.66)
+
+        h1.set_cmap(colormap_kind)  # OrRd # Reds_r gist_heat
+        plt.clim(climits)
+
+        if scale != '':
+            plt.axis(scale)
+
+        if draw_borders is True:
+            if edge_matrix is None:
+                self.surface_detection(1, min_incr, reduce_matrix=False)
+                border0 = self.borders[0]
+                border1 = self.borders[1]
+            else:
+                border0, border1 = edge_matrix
+
+            plt.plot(border1, border0, 'w.', ms=.5)
+
+        if filename != '':
+            plt.savefig(filename, dpi=100, bbox_inches='tight', pad_inches=0.1)
+
+        return h1
+
+    def draw_refractive_index(self,
+                              kind: str = 'all',
+                              draw_borders: bool = True,
+                              title: str = '',
+                              filename: str = '',
+                              scale: str = '',
+                              min_incr: floating = 0.01,
+                              reduce_matrix: str = 'standard',
+                              colorbar_kind: str | None = None,
+                              colormap_kind: str | str = cm.Blues,
+                              edge_matrix: NDArrayFloat | None = None
+                              ):
+        """Draws refractive index.
+
+        Args:
+            kind (str): 'all', 'real', 'imag'
+            draw_borders (bool): If True draw edges of objects
+            filename (str): if not '' stores drawing in file,
+            title (str): title of drawing
+            scale (str): '', 'scaled', 'equal', scales the XY drawing
+            min_incr: minimum increment in refractive index for detecting edges
+            reduce_matrix (int, int), 'standard' or False: when matrix is enormous, we can reduce it only for drawing purposes. If True, reduction factor
+            edge_matrix (numpy.array): positions of borders
+        """
+
+        plt.figure()
+        extension = [self.z[0], self.z[-1], self.x[0], self.x[-1]]
+
+        if kind == 'all':
+            n_draw = np.abs(self.n)
+        elif kind == 'real':
+            n_draw = np.real(self.n)
+            n_draw[np.abs(np.imag(self.n)) > 0] = self.n_background
+        elif kind == 'imag':
+            n_draw = np.imag(self.n)
+
+        if reduce_matrix is False:
+            h1 = plt.imshow(n_draw.transpose(),
+                            interpolation='bilinear',
+                            aspect='auto',
+                            origin='lower',
+                            extent=extension)
+        elif reduce_matrix == 'standard':
+            num_x = len(self.x)
+            num_z = len(self.z)
+            reduction_x = int(num_x / 2000)
+            reduction_z = int(num_z / 2000)
+
+            if reduction_x == 0:
+                reduction_x = 1
+            if reduction_z == 0:
+                reduction_z = 1
+            n_new = n_draw[::reduction_z, ::reduction_x]
+            h1 = plt.imshow(n_new.transpose(),
+
+                            # if self.borders is None or edge_matrix is None:
+                            #     self.surface_detection(1, min_incr, reduce_matrix)
+                            #     border0 = self.borders[0]
+                            #     border1 = self.borders[1]
+                            # if edge_matrix is not None:
+                            #     border0, border1 = edge_matrix          interpolation='bilinear',
+                            aspect='auto',
+                            origin='lower',
+                            extent=extension)
+        else:
+            n_new = n_draw[::reduce_matrix[0], ::reduce_matrix[1]]
+            h1 = plt.imshow(n_new.transpose(),
+                            interpolation='bilinear',
+
+                            # if self.borders is None or edge_matrix is None:
+                            #     self.surface_detection(1, min_incr, reduce_matrix)
+                            #     border0 = self.borders[0]
+                            #     border1 = self.borders[1]
+                            # if edge_matrix is not None:
+                            #     border0, border1 = edge_matrix          aspect='auto',
+                            origin='lower',
+                            extent=extension)
+
+        plt.xlabel('z ($\mu m$)')
+        plt.ylabel('x ($\mu m$)')
+        plt.title(title)
+
+        plt.axis(extension)
+        h1.set_cmap(colormap_kind)  # flag OrRd # Reds_r gist_heat # gist_heat
+
+        if colorbar_kind not in (False, '', None):
+            plt.colorbar(orientation=colorbar_kind, shrink=0.66)
+
+        if scale != '':
+            plt.axis(scale)
+
+        if draw_borders is True:
+            if self.borders is None or edge_matrix is None:
+                self.surface_detection(1, min_incr, reduce_matrix)
+                border0 = self.borders[0]
+                border1 = self.borders[1]
+            if edge_matrix is not None:
+                border0, border1 = edge_matrix
+            plt.plot(border1, border0, 'c.', ms=.25)
+
+        if filename != '':
+            plt.savefig(filename, dpi=100, bbox_inches='tight', pad_inches=0.1)
+
+        return h1
+
+    def draw_incident_field(self,
+                            kind: str = 'intensity',
+                            logarithm: floating = 0.,
+                            normalize: bool = False,
+                            filename: str = ''):
+        """Draws incident field self.u0
+
+        Args:
+            kind (str): type of drawing: 'amplitude', 'intensity', 'field', 'phase', 'fill', 'fft'
+            logarithm (bool): If True, intensity is scaled in logarithm
+            normalize (bool): If True, max(intensity)=1
+            filename (str): if not '' stores drawing in file,
+        """
+
+        u_inc = Scalar_field_X(x=self.x,
+                               wavelength=self.wavelength,
+                               n_background=1,
+                               info="incident_field")
+        u_inc.u = self.u0.u
+        u_inc.draw(kind, logarithm, normalize, None, filename)
+
+    def profile_longitudinal(self,
+                             kind: str = 'intensity',
+                             x0: floating = 0 * um,
+                             logarithm: floating = 0.,
+                             normalize: bool = False,
+                             z_scale: str = 'um',
+                             has_draw: bool = True,
+                             filename: str = ''):
+        """Determine and draws longitudinal profile
+
+        Args:
+            kind (str): type of drawing: 'amplitude', 'intensity', 'phase', 'refractive_index'
+            x0 (float): profile that passes through x=x0
+            logarithm (bool): If True, intensity is scaled in logarithm
+            normalize (str):  False, 'maximum', 'intensity', 'area'
+            has_draw (bool): If True, draws, False only returns profile
+            filename (str): if not '' stores drawing in file
+
+        Returns:
+            numpy.array: profile
+        """
+
+        imenor, _, _ = nearest(vector=self.x, number=x0)
+
+        if z_scale == 'um':
+            factor = 1
+            xlabel = 'z (um)'
+
+        elif z_scale == 'mm':
+            factor = 1000
+            xlabel = 'z (mm)'
+
+        if kind == 'refractive_index':
+            n_profile = np.abs(self.n[:, imenor])
+            I_drawing = n_profile
+        else:
+            u = np.squeeze(self.u[:, imenor])
+            I_drawing = prepare_drawing(u, kind, logarithm, normalize)
+            amplitude, intensity, phase = field_parameters(u)
+
+        if has_draw is True:
+            plt.figure(facecolor='w', edgecolor='k')
+            plt.plot(self.z / factor, I_drawing, 'k', linewidth=2)  # 'k-o'
+            plt.axis([
+                self.z[0] / factor, self.z[-1] / factor,
+                I_drawing.min(),
+                I_drawing.max()
+            ])
+
+            plt.xlabel(xlabel)
+            plt.ylabel('I(z, x = {:2.2f} $\mu$m)'.format(x0))
+
+            if filename != '':
+                plt.savefig(filename,
+                            dpi=100,
+                            bbox_inches='tight',
+                            pad_inches=0.1)
+
+        if kind == 'intensity':
+            output = intensity
+        elif kind == 'amplitude':
+            output = amplitude
+        elif kind == 'phase':
+            output = phase
+        elif kind == 'refractive_index':
+            output = n_profile
+        else:
+            output = None
+        return output
+
+    def profile_transversal(self,
+                            kind: str = 'intensity',
+                            z0: floating = 0 * um,
+                            logarithm: floating = 0.,
+                            normalize: bool = False,
+                            has_draw: bool = True,
+                            filename: str = ''):
+        """Determine and draws transversal profile.
+
+        Args:
+            kind (str): type of drawing:  'amplitude', 'intensity', 'phase', 'refractive_index'
+            z0 (float): profile that passes through z=z0
+            logarithm (bool): If True, intensity is scaled in logarithm
+            normalize (str):  False, 'maximum', 'intensity', 'area'
+            draw (bool): If True, draws, False only returns profile
+            filename (str): if not '' stores drawing in file,
+
+        Returns:
+            numpy.array: profile
+
+        TODO: Include interpolation
+        """
+
+        imenor, _, _ = nearest(vector=self.z, number=z0)
+
+        if kind == 'refractive_index':
+            n_profile = np.abs(self.n[imenor, :])
+            I_drawing = n_profile
+        else:
+            u = np.squeeze(self.u[imenor, :])
+            I_drawing = prepare_drawing(u, kind, logarithm, normalize)
+            amplitude, intensity, phase = field_parameters(u)
+
+        if has_draw is True:
+            plt.figure(facecolor='w', edgecolor='k')
+            plt.plot(self.x, I_drawing, 'k', linewidth=2)  # 'k-o'
+            plt.axis([self.x[0], self.x[-1], I_drawing.min(), I_drawing.max()])
+            texto = 'I(z=%d um, x)' % (z0)
+            plt.xlabel('x (um)')
+            plt.ylabel(texto)
+
+            if filename != '':
+                plt.savefig(filename,
+                            dpi=100,
+                            bbox_inches='tight',
+                            pad_inches=0.1)
+
+        if kind == 'intensity':
+            output = intensity
+        elif kind == 'amplitude':
+            output = amplitude
+        elif kind == 'phase':
+            output = phase
+        elif kind == 'refractive_index':
+            output = n_profile
+        else:
+            output = None
+        return output
+
+    def search_focus(self, verbose=True):
+        """Search for location of maximum.
+
+        Args:
+            kind (str): type of drawing: 'amplitude', 'intensity', 'phase', 'refractive_index'
+            x0 (float): profile that passes through x=x0
+            logarithm (bool): If True, intensity is scaled in logarithm
+            normalize (str):  False, 'maximum', 'intensity', 'area'
+            draw (bool): If True, draws, False only returns profile
+            filename (str): if not '' stores drawing in file,
+
+        Returns:
+            (x,z): positions of focus
+        """
+        intensity = np.abs(self.u)**2
+
+        iz, ix = np.unravel_index(intensity.argmax(), intensity.shape)
+        if verbose is True:
+            print(("x = {:2.3f} um, z = {:2.3f} um".format(
+                self.x[ix], self.z[iz])))
+        return self.x[ix], self.z[iz]
+
+    def beam_widths(self,
+                    kind='FWHM1D',
+                    has_draw: list[bool] = [True, False],
+                    z_scale: str = 'um',
+                    percentage: floating = 0.5,
+                    remove_background: str | None = None,
+                    verbose: bool = False):
+        """Computes the beam width for all the distances z.
+        Args:
+            kind (str): kind of algorithm: 'sigma4', 'FWHM1D'
+            has_draw (bool, bool): First for complete analysis, second for all FWHM2D computations
+            percentage (float): (0-1) percentage for the beam detection
+            remove_background=None,
+            verbose (bool): prints info
+
+        Returns:
+            (numpy.array) widths:  for each distance z
+            (numpy.array) positions_center: positions of centers for each z
+        """
+
+        if z_scale == 'um':
+            factor = 1
+            xlabel = 'z (um)'
+
+        elif z_scale == 'mm':
+            factor = 1000
+            xlabel = 'z (mm)'
+
+        widths = np.zeros_like(self.z)
+        positions_center = np.zeros_like(self.z)
+
+        for i, zi in enumerate(self.z):
+            field = np.abs(self.u[:, i])
+            if kind == 'sigma4':
+                widths[i], positions_center[i] = beam_width_1D(field, self.x)
+            elif kind == 'FWHM1D':
+                intensity = np.abs(field)**2
+                widths[i] = FWHM1D(self.x,
+                                   intensity,
+                                   percentage=percentage,
+                                   remove_background=remove_background,
+                                   has_draw=has_draw[1])
+
+        if has_draw[0] is True:
+            plt.figure()
+            plt.plot(self.z / factor, widths, 'r', label='axis')
+            plt.xlabel(xlabel)
+            plt.ylabel("widths ($\mu$m)")
+            plt.legend()
+
+        if verbose:
+            print("width = {:2.2f} um".format(widths))
+
+        return widths, positions_center
+
+    # def video_profiles(self,
+    #                    kind: str = 'intensity',
+    #                    kind_profile='transversal',
+    #                    step=1,
+    #                    wait=0.001,
+    #                    logarithm: floating = 0.,
+    #                    normalize: bool = False,
+    #                    filename: str = '',
+    #                    verbose: bool = False):
+    #     """Draws profiles in a video fashion
+
+    #     Args:
+    #         kind (str): 'intensity', 'amplitude', 'phase'
+    #         kind_profile (str): 'transversal', 'longitudinal'
+    #         step (list): number of frames shown (if 1 shows all, if 2 1/2, ..) for accelerating pruposes in video.
+    #         wait (float) : (in seconds) time for slow down the video
+    #         logarithm (bool): If True, intensity is scaled in logarithm
+    #         normalize (bool): If True, max(intensity)=1
+    #         filename: (str))  filename of video
+    #         verbose (bool): If True shows info
+    #     """
+
+    #     fig = plt.figure()
+    #     if kind_profile == 'transversal':
+    #         h1, = plt.plot(self.x, np.zeros_like(self.x), 'k', lw=2)
+    #         plt.xlim(self.x[0], self.x[-1])
+    #         plt.xlabel(r'$x (\mu m)$')
+    #     elif kind_profile == 'longitudinal':
+    #         h1, = plt.plot(self.z, np.zeros_like(self.z), 'k', lw=2)
+    #         plt.xlim(self.z[0], self.z[-1])
+    #         plt.xlabel(r'$z (\mu m)$')
+
+    #     I_drawing = prepare_drawing(self.u, kind, logarithm, normalize)
+
+    #     plt.ylim(I_drawing.min(), I_drawing.max())
+
+    #     writer = prepare_video(fps=15, title='', artist='', comment='')
+
+    #     with writer.saving(fig, filename, 300):
+    #         if kind_profile == 'transversal':
+    #             for i in range(0, len(self.z), step):
+    #                 h1.set_ydata(I_drawing[:, i])
+    #                 plt.title("z={:6.2f}, i={}".format(round(self.z[i], 2), i))
+    #                 plt.draw()
+    #                 if filename == '':
+    #                     plt.pause(wait)
+    #                 else:
+    #                     if verbose:
+    #                         print(("{}/{}".format(i, len(self.z))))
+    #                     writer.grab_frame()
+    #         elif kind_profile == 'longitudinal':
+    #             for i in range(0, len(self.x), step):
+    #                 h1.set_ydata(I_drawing[i, :])
+    #                 plt.title("x={:6.2f}, i={}".format(round(self.x[i], 2), i))
+    #                 plt.draw()
+    #                 if filename == '':
+    #                     plt.pause(wait)
+    #                 else:
+    #                     if verbose:
+    #                         print(("{}/{}".format(i, len(self.z))))
+    #                     writer.grab_frame()
+    #     plt.close('')
+
+    def video(self,
+              kind: str = 'intensity',
+              z_min: floating | None = None,
+              z_max: floating | None = None,
+              logarithm: floating = 0.,
+              normalize: bool = False,
+              time_video: floating = 10 * seconds,
+              frames_reduction: int = 5,
+              filename: str = 'video.avi',
+              dpi: int = 100):
+        """Generates a video in the z dimension.
+
+        Args:
+            kind (str):
+            z_min (float):
+            z_max (float):
+            logarithm (bool):
+            normalize (bool):
+            time_video (float):
+            frames_reduction (int):
+            filename (str):
+            dpi (int):
+        """
+
+        I_drawing = prepare_drawing(self.u, kind, logarithm, normalize)
+        if z_min is None:
+            z_min = self.z[0]
+        if z_max is None:
+            z_max = self.z[-1]
+
+        imin, _, _ = nearest(self.z, z_min)
+        imax, _, _ = nearest(self.z, z_max)
+
+        fig = plt.figure()
+        ax = fig.add_subplot(111, autoscale_on=False)
+        ax.grid()
+        hdl_line, = ax.plot([], [], 'k', lw=2)
+        ax.set_title('', transform=ax.transAxes)
+        plt.xlim(self.x[0], self.x[-1])
+        plt.ylim(I_drawing.min(), I_drawing.max())
+
+        def init():
+            hdl_line.set_data([], [])
+            ax.set_title('')
+            return hdl_line
+
+        def animate(i):
+
+            hdl_line.set_data(self.x, I_drawing[i, :])
+            ax.set_title("$z = {:2.0f} \mu m$".format(self.z[i]))
+            return i
+
+        ani = animation.FuncAnimation(fig,
+                                      animate,
+                                      list(range(imin, imax,
+                                                 frames_reduction)),
+                                      interval=25,
+                                      blit=False,
+                                      init_func=init)
+
+        fps = int(len(self.z) / (time_video * frames_reduction))
+
+        ani.save(filename, fps=fps, dpi=dpi)
+        plt.close()
+
+    def draw_profiles_interactive(self,
+                                  kind: str = 'intensity',
+                                  logarithm: floating = 0.,
+                                  normalize: bool = False):
+        """Draws profiles interactivey. Only transversal
+
+        Args:
+            kind (str): 'intensity', 'amplitude', 'phase'
+            logarithm (bool): If True, intensity is scaled in logarithm
+            normalize (bool): If True, max(intensity)=1
+        """
+
+        global l2a, zZ, I_drawing, z, h1, x, log1, norm1
+        plt.figure()
+        h1, = plt.plot([self.z[0], self.z[0]], [self.x[0], self.x[-1]],
+                       lw=2,
+                       color='w')
+
+        I_drawing = prepare_drawing(self.u, kind, logarithm, normalize)
+
+        log1 = logarithm
+        norm1 = normalize
+
+        z_actual = self.z[0]
+        x = self.x
+        ix, iz = np.unravel_index(I_drawing.argmax(), I_drawing.shape)
+
+        extension = [self.x[0], self.x[-1], I_drawing.min(), I_drawing.max()]
+
+        imenor, value, distance = nearest(vector=self.z, number=z_actual)
+        I_drawing_actual = np.squeeze(I_drawing[imenor, :])
+
+        z = self.z
+
+        plt.subplots_adjust(left=0.15, bottom=0.25)
+        plt.axis(extension)
+        l2a, = plt.plot(self.x, I_drawing_actual, lw=2, color='k')
+        axcolor = 'lightgoldenrodyellow'
+        axS = plt.axes([0.15, 0.15, 0.75, 0.03], facecolor=axcolor)
+        zZ = plt.Slider(axS,
+                        'z (um)',
+                        self.z[0],
+                        self.z[-1],
+                        valinit=self.z.min())
+        zZ.on_changed(__update__)
+
+
+def __update__(val: floating):
+    """for making videos.
+    """
+    zz = zZ.val
+    i_z_min, value, distance = nearest(vector=z, number=zz)
+    I_drawing_profile = np.squeeze(I_drawing[i_z_min, :])
+
+    I_drawing_profile = normalize_draw(I_drawing_profile, log1, norm1)
+    l2a.set_ydata(I_drawing_profile)
+    plt.draw()