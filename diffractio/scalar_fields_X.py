# !/usr/bin/env python3
# -*- coding: utf-8 -*-
"""
This module generates Scalar_field_X class and several functions for multiprocessing. It is required also for generating masks and fields.

The main atributes are:
    * self.x (numpy.array): linear array with equidistant positions. The number of data is preferibly :math:`2^n` .
    * self.wavelength (float): wavelength of the incident field.
    * self.u (numpy.array): equal size than  x. complex field

There are also some secondary atributes:
    * self.quality (float): quality of RS algorithm
    * self.info (str): description of data
    * self.type (str): Class of the field
    * self.date (str): date


*Class for unidimensional scalar fields*

*Definition of a scalar field*
    * instantiation, duplicate,  clear_field, print
    * add, substract sources
    * multiply masks and sources
    * save and load data

*Functions for generation of masks*
    * insert masks, insert_array_masks - insert other masks inside the mask
    * filter -

*Propagation*
    * fft, ifft - fourier transform
    * RS - Rayleigh Sommerfeld. It allows amplification of the field
    * BPM - Beam propagation method

*Drawing functions*
    * draw

*Parameters:*
    * intensity, average intensity
    * get_edges_transitions (mainly for pylithography)

*Functions*
    * kernelRS, kernelRSinverse

*Multiprocessing*
    * polychromatic_multiprocessing
    * extended_source_multiprocessing
    * extended_polychromatic_source

"""

import copy
import copyreg
import multiprocessing
import time
import types

from numpy import (angle, array, concatenate, exp, linspace, pi, shape, sqrt,
                   zeros)
from numpy.lib.scimath import sqrt as csqrt
from scipy.fftpack import fft, fftshift, ifft
from scipy.interpolate import interp1d
from scipy.special import hankel1

from . import degrees, mm, np, plt

from .utils_common import get_date, load_data_common, save_data_common
from .utils_drawing import normalize_draw
from .utils_math import (fft_filter, get_edges, nearest, reduce_to_1,
                         Bluestein_dft_x, get_k, ndgrid, nearest2)
from .utils_multiprocessing import (_pickle_method, _unpickle_method,
                                    execute_multiprocessing)
from .utils_optics import field_parameters, normalize_field
<<<<<<< HEAD

=======
>>>>>>> 338094de

copyreg.pickle(types.MethodType, _pickle_method, _unpickle_method)

num_max_processors = multiprocessing.cpu_count()


class Scalar_field_X(object):
    """Class for unidimensional scalar fields.

    Parameters:
        x (numpy.array): linear array with equidistant positions.
            The number of data is preferibly :math:`2^n` .
        wavelength (float): wavelength of the incident field
        n_background (float): refraction index of background
        info (str): String with info about the simulation

    Attributes:
        self.x (numpy.array): Linear array with equidistant positions.
            The number of data is preferibly :math:`2^n`.
        self.wavelength (float): Wavelength of the incident field.
        self.u (numpy.array): Complex field. The size is equal to self.x.
        self.quality (float): Quality of RS algorithm.
        self.info (str): Description of data.
        self.type (str): Class of the field.
        self.date (str): Date when performed.
    """

    def __init__(self, x=None, wavelength=None, n_background=1, info=""):
        self.x = x
        self.wavelength = wavelength
        self.n_background = n_background
        if x is not None:
            self.u = zeros(shape(self.x), dtype=complex)
        else:
            self.u = None
        self.quality = 0
        self.info = info
        self.type = 'Scalar_field_X'
        self.date = get_date()

    def __str__(self):
        """Represents main data of the atributes."""

        Imin = (np.abs(self.u)**2).min()
        Imax = (np.abs(self.u)**2).max()
        phase_min = (np.angle(self.u)).min() / degrees
        phase_max = (np.angle(self.u)).max() / degrees
        print("{}\n - x:  {},   u:  {}".format(self.type, self.x.shape,
                                               self.u.shape))
        print(
            " - xmin:       {:2.2f} um,  xmax:      {:2.2f} um,  Dx:   {:2.2f} um"
            .format(self.x[0], self.x[-1], self.x[1] - self.x[0]))
        print(" - Imin:       {:2.2f},     Imax:      {:2.2f}".format(
            Imin, Imax))
        print(" - phase_min:  {:2.2f} deg, phase_max: {:2.2f} deg".format(
            phase_min, phase_max))

        print(" - wavelength: {:2.2f} um".format(self.wavelength))
        print(" - date:       {}".format(self.date))
        if self.info != "":
            print(" - info:       {}".format(self.info))
        return ("")

    def __add__(self, other, kind='standard'):
        """Adds two Scalar_field_x. For example two light sources or two masks.

        Parameters:
            other (Scalar_field_X): 2nd field to add
            kind (str): instruction how to add the fields:
                - 'maximum1': mainly for masks. If t3=t1+t2>1 then t3= 1.
                - 'standard': add fields u3=u1+u2 and does nothing.

        Returns:
            Scalar_field_X: `u3 = u1 + u2`

        TODO: improve to have better usage
        """

        u3 = Scalar_field_X(self.x, self.wavelength)

        if kind == 'standard':
            u3.u = self.u + other.u

        elif kind == 'maximum1':
            t1 = np.abs(self.u)
            t2 = np.abs(other.u)
            f1 = angle(self.u)
            f2 = angle(other.u)
            t3 = t1 + t2
            t3[t3 > 0] = 1.
            u3.u = t3 * exp(1j * (f1 + f2))

        return u3

    def __sub__(self, other):
        """Substract two Scalar_field_x. For example two light sources or two masks.

        Parameters:
            other (Scalar_field_X): field to substract

        Returns:
            Scalar_field_X: `u3 = u1 - u2`

        TODO: It can be improved for masks (not having less than 1)
        """

        u3 = Scalar_field_X(self.x, self.wavelength)
        u3.u = self.u - other.u
        return u3

    def __mul__(self, other):
        """Multiply two fields. For example  :math: `u_1(x)= u_0(x)*t(x)`

        Parameters:
            other (Scalar_field_X): field to multiply

        Returns:
            Scalar_field_X: :math: `u_1(x)= u_0(x)*t(x)`
        """

        new_field = Scalar_field_X(self.x, self.wavelength)
        new_field.u = self.u * other.u
        return new_field

    def conjugate(self, new_field=True):
        """Conjugates the field
        """

        if new_field is True:
            u_new = self.duplicate()
            u_new.u = np.conj(self.u)
            return u_new
        else:
            self.u = np.conj(self.u)

    def duplicate(self, clear=False):
        """Duplicates the instance

        Parameters:
            clear (bool): If True, clears the self.u argument, else it keeps the same than in self.

        Returns
            new_instance (scalar_field_X): duplicated instance.
        """

        new_field = copy.deepcopy(self)
        if clear is True:
            new_field.clear_field()
        return new_field

    def reduce_to_1(self):
        """All the values greater than 1 pass to 1. This is used for Scalar_masks when we add two masks.
        """

        self = reduce_to_1(self)

    def clear_field(self):
        """Removes the field so that self.u = 0. """
        self.u = np.zeros_like(self.u, dtype=complex)

    def save_data(self, filename, add_name='', description='', verbose=False):
        """Common save data function to be used in all the modules.
        The methods included are: npz, matlab


        Parameters:
            filename (str): filename
            add_name= (str): sufix to the name, if 'date' includes a date
            description (str): text to be stored in the dictionary to save.
            verbose (bool): If verbose prints filename.

        Returns:
            (str): filename. If False, file could not be saved.
        """
        try:
            final_filename = save_data_common(self, filename, add_name,
                                              description, verbose)
            return final_filename
        except:
            return False

    def load_data(self, filename, verbose=False):
        """Load data from a file to a Scalar_field_X.
            The methods included are: npz, matlab

        Parameters:
            filename (str): filename
            verbose (bool): shows data process by screen
        """
        dict0 = load_data_common(self, filename)

        if dict0 is not None:
            if isinstance(dict0, dict):
                self.__dict__ = dict0
            else:
                raise Exception('no dictionary in load_data')

        if verbose is True:
            print(dict0.keys())

    def cut_resample(self,
                     x_limits='',
                     num_points=[],
                     new_field=False,
                     interp_kind='linear'):
        """Cuts the field to the range (x0,x1). If one of this x0,x1 positions is out of the self.x range it does nothing.
        It is also valid for resampling the field, just write x0,x1 as the limits of self.x

        Parameters:
            x_limits (numpy.array): (x0,x1) - starting and final points to cut, if '' - takes the current limit x[0] and x[-1]
            num_points (int): it resamples x, and u [],'',0,None -> it leave the points as it is
            new_field (bool): if True it returns a new Scalar_field_X
            interp_kind (str): 'linear', 'nearest', 'zero', 'slinear', 'quadratic', 'cubic'

        Returns:
            (Scalar_field_X): if new_field is True
        """

        if x_limits == '':
            # used only for resampling
            x0 = self.x[0]
            x1 = self.x[-1]
        else:
            x0, x1 = x_limits

        if x0 < self.x[0]:
            x0 = self.x[0]
        if x1 > self.x[-1]:
            x1 = self.x[-1]

        i_x0, _, _ = nearest(self.x, x0)
        i_x1, _, _ = nearest(self.x, x1)

        if num_points not in ([], '', 0, None):
            x_new = linspace(x0, x1, num_points)
            f_interp_abs = interp1d(self.x,
                                    np.abs(self.u),
                                    kind=interp_kind,
                                    bounds_error=False,
                                    fill_value=0)

            f_interp_phase = interp1d(self.x,
                                      np.imag(self.u),
                                      kind=interp_kind,
                                      bounds_error=False,
                                      fill_value=0)

            u_new_abs = f_interp_abs(x_new)
            u_new_phase = f_interp_phase(x_new)
            u_new = u_new_abs * np.exp(1j * u_new_phase)

        else:
            i_s = slice(i_x0, i_x1)
            x_new = self.x[i_s]
            u_new = self.u[i_s]

        if new_field is False:
            self.x = x_new
            self.u = u_new
        elif new_field is True:
            field = Scalar_field_X(x=x_new, wavelength=self.wavelength)
            field.u = u_new
            return field

    def incident_field(self, u0):
        """Incident field for the experiment. It takes a Scalar_source_X field.

        Parameters:
            u0 (Scalar_source_X): field produced by Scalar_source_X (or a X field)
        """
        self.u = u0.u

    def inverse_amplitude(self, new_field=False):
        """Inverts the amplitude of the mask, phase is equal as initial
        
        Parameters:
            new_field (bool): If True it returns a Scalar_mask_X object, else, it modifies the existing object.
            
            
        Returns:
            Scalar_mask_X:  If new_field is True, it returns a Scalar_mask_X object.
        """
        from .scalar_masks_X import Scalar_mask_X
<<<<<<< HEAD
=======

>>>>>>> 338094de
        amplitude = np.abs(self.u)
        phase = np.angle(self.u)

        new_amplitude = (1 - amplitude) * np.exp(1.j * phase)

        if new_field is False:
            self.u = new_amplitude
        else:
            new = Scalar_mask_X(self.x, self.wavelength)
            new.u = new_amplitude
            return new

    def inverse_phase(self, new_field=False):
        """Inverts the phase of the mask, amplitude is equal as initial
        
        Parameters:
            new_field (bool): If True it returns a Scalar_mask_X object, else, it modifies the existing object.
            
            
        Returns:
            Scalar_mask_X:  If new_field is True, it returns a Scalar_mask_X object.
        """
<<<<<<< HEAD
        from .scalar_masks_X import Scalar_mask_X
=======

        from .scalar_masks_X import Scalar_mask_X

>>>>>>> 338094de
        amplitude = np.abs(self.u)
        phase = np.angle(self.u)

        new_amplitude = amplitude * np.exp(-1.j * phase)

        if new_field is False:
            self.u = new_amplitude
        else:
            new = Scalar_mask_X(self.x, self.wavelength)
            new.u = new_amplitude
            return new

    def filter(self, size=0):
        """
        """

        from .scalar_masks_X import Scalar_mask_X  # Do not write up

        slit = Scalar_mask_X(self.x, self.wavelength)
        slit.slit(x0=0, size=size)
        self.u = fft_filter(self.u, slit.u)

    def insert_mask(self, t1, x0_mask1, clean=True, kind_position='left'):
        """Insert mask t1 in mask self. It is performed using interpolation.

        Parameters:
            t1 (Scalar_field_X): field X (shorter)
            x0_mask1 (float): location of starting point at t0 of init point of t1.
            clean (bool): if True remove previous fields, else substitute
            kind_position (str):  'left' 'center'
        """

        # reallocating the mask
        if kind_position == 'left':
            t1.x = t1.x - t1.x[0] + x0_mask1
        elif kind_position == 'center':
            t1.x = t1.x - (t1.x[0] + t1.x[-1]) / 2 + x0_mask1

        # interpolation is different for real and imag
        f_interp_real = interp1d(t1.x,
                                 np.real(t1.u),
                                 kind='nearest',
                                 bounds_error=False,
                                 fill_value=0)

        f_interp_imag = interp1d(t1.x,
                                 np.imag(t1.u),
                                 kind='nearest',
                                 bounds_error=False,
                                 fill_value=0)

        # interpolates all the range
        u_new_real = f_interp_real(self.x)
        u_new_imag = f_interp_imag(self.x)
        u_new = u_new_real + 1j * u_new_imag

        if clean is True:
            self.clear_field()
            self.u = u_new
        else:
            i_pos = (self.x > t1.x[0]) * (self.x < t1.x[-1])
            self.u[i_pos] = u_new[i_pos]

    def pupil(self, x0, radius):
        """Place a pupil in the field. 
        

        Parameters:
            x0 (float): center of pupil.
            radius (float): radius of pupil.

        """
        xmin = x0 - radius
        xmax = x0 + radius

        pupil = np.zeros_like(self.x)
        ix = (self.x < xmax) & (self.x > xmin)
        pupil[ix] = 1

        self.u = self.u * pupil

    def insert_array_masks(self, t1, x_pos, clean=True, kind_position='left'):
        """Insert several identical masks t1 in self.u according to positions x_pos

        Parameters:
            t1 (Scalar_field_X): mask to insert.
            x_pos (numpy.array): array with locations.
            clean (bool): elliminate preview fields in self.
            kind_position (str): 'left', 'center': positions are at left or center.
        """

        self.insert_mask(t1,
                         x_pos[0],
                         clean=clean,
                         kind_position=kind_position)

        for xi in x_pos[1:]:
            self.insert_mask(t1, xi, clean=False, kind_position=kind_position)

    def repeat_structure(self,
                         num_repetitions,
                         position='center',
                         new_field=True):
        """Repeat the structure n times.

        Parameters:
            num_repetitions (int): Number of repetitions of the mask
            position (string or number): 'center', 'previous' or initial position. Initial x
            new_field (bool): If True, a new mask is produced, else, the mask is modified.
            
        """

        u0 = self.u
        x0 = self.x
        wavelength = self.wavelength

        u_new = np.tile(u0, num_repetitions)

        x_min = x0[0]
        x_max = x0[-1]

        x_new = np.linspace(num_repetitions * x_min, num_repetitions * x_max,
                            num_repetitions * len(x0))

        if position == 'center':
            center_x = (x_new[-1] + x_new[0]) / 2
            x_new = x_new - center_x
        elif position == 'previous':
            x_new = x_new - x_new[0] + x0[0]

        elif isinstance(position, (int, float)):
            x_new = x_new - x_new[0] + position

        if new_field is True:
            t_new = Scalar_field_X(x=x_new, wavelength=wavelength)
            t_new.u = u_new
            return t_new
        else:
            self.u = u_new
            self.x = x_new

    def fft(self,
            z=None,
            shift=True,
            remove0=False,
            matrix=False,
            new_field=False,
            verbose=False):
        """Far field diffraction pattern using Fast Fourier Transform (FFT).

        Parameters:
            z (float): distance to the observation plane or focal of lens. If None the exit is in radians
            shift (bool): if True, fftshift is performed
            remove0 (bool): if True, central point is removed
            matrix (bool):  if True only matrix is returned.  If False, returns Scalar_field_X
            new_field (bool): if True returns Scalar_field_X, else it puts in self
            verbose (bool): if True, prints info

        Returns:
            (array or Scalar_field_X or None): FFT of the input field
        """

        ttf1 = fft(self.u)
        if remove0 is True:
            ttf1[0] = 0

        if shift is True:
            ttf1 = fftshift(ttf1)

        if matrix is True:
            return ttf1

        # x scaling - Infor
        num_x = self.x.size
        delta_x = self.x[1] - self.x[0]
        freq_nyquist_x = 1 / (2 * delta_x)
        kx = np.linspace(-freq_nyquist_x, freq_nyquist_x,
                         num_x) * self.wavelength

        if z in (None, '', [], 0):
            x_new = kx  # exit in angles (degrees)
            if verbose is True:
                print("z={}".format(z))
                print("x0={},x1={}".format(x_new[0], x_new[-1]))
        else:
            x_new = kx * z  # exit distances at a obsrvation plane z
            if verbose is True:
                print("z={}".format(z))
                print("x0={},x1={}".format(x_new[0], x_new[-1]))

        if new_field is True:
            field_output = Scalar_field_X(self.x, self.wavelength)
            field_output.u = ttf1
            field_output.x = x_new
            return field_output
        else:
            self.u = ttf1
            self.x = x_new

    def ifft(self,
             z=None,
             shift=True,
             remove0=True,
             matrix=False,
             new_field=False,
             verbose=False):
        """Inverse Fast Fourier Transform (ifft) of the field.

        Parameters:
            z (float): distance to the observation plane or focal of lens
            shift (bool): if True, fftshift is performed
            remove0 (bool): if True, central point is removed
            matrix (bool):  if True only matrix is returned. If False, returns Scalar_field_X
            new_field (bool): if True returns Scalar_field_X, else it puts in self
            verbose (bool): if True, prints info

        Returns:
            (array or Scalar_field_X or None): FFT of the input field
        """
        ttf1 = ifft(self.u)
        if remove0 is True:
            ttf1[0] = 0

        if shift is True:
            ttf1 = fftshift(ttf1)

        if matrix is True:
            return ttf1

        # x scaling - Infor
        num_x = self.x.size
        delta_x = self.x[1] - self.x[0]
        freq_nyquist_x = 1 / (2 * delta_x)
        kx = np.linspace(-freq_nyquist_x, freq_nyquist_x,
                         num_x) * self.wavelength

        if z in (None, '', [], 0):
            x_new = kx  # exit in angles (radians)
            if verbose is True:
                print("x0={},x1={}".format(x_new[0], x_new[-1]))
        else:
            x_new = kx * z  # exit distances at a obsrvation plane z
            if verbose is True:
                print("x0={},x1={}".format(x_new[0], x_new[-1]))
        if new_field is True:
            field_output = Scalar_field_X(self.x, self.wavelength)
            field_output.u = ttf1
            if verbose is True:
                print("x0={},x1={}".format(x_new[0], x_new[-1]))
            field_output.x = x_new
            return field_output
        else:
            self.u = ttf1
            self.x = x_new
            if verbose is True:
                print("x0={},x1={}".format(x_new[0], x_new[-1]))

    def _RS_(self,
             z,
             n,
             matrix=False,
             new_field=True,
             fast=False,
             kind='z',
             xout=None,
             verbose=True):
        """Fast-Fourier-Transform  method for numerical integration of diffraction Rayleigh-Sommerfeld formula. `Thin Element Approximation` is considered for determining the field just after the mask:

        :math:`\mathbf{E}_{0}(\zeta,\eta)=t(\zeta,\eta)\mathbf{E}_{inc}(\zeta,\eta)`

        The near field approach is performed according to  :math:`\mathbf{E}(x,y,z) = \frac{1}{i\lambda z}e^{i k z}\iint\mathbf{E}_{0}(\zeta,\eta)e^{i\frac{k}{2z}\left[\left(x-\zeta\right)^{2}+\left(y-\eta\right)^{2}\right]}d\zeta d\eta`

        If we have a field of size N*M, the result of propagation is also a field N*M. Nevertheless, there is a parameter `amplification` which allows us to determine the field in greater observation planes (jN)x(jM).

        One adventage of this approach is that it returns a quality parameter: if self.quality>1, propagation is right.

        Parameters:
            z (float): distance to observation plane. I z<0 inverse propagation is executed
            n (float): refraction index
            matrix (bool): if True returns a matrix with result. It is much faster than new_field=True
            new_field (bool): if False the computation goes to self.u. If True a new instance is produced
            fast (bool): Instead of using Hankle function for RS kernel uses exponential
            xout (numpy.array): for amplification
            verbose (bool): if True it writes to shell

        Returns:
            (Scalar_field_X or None): if New_field is True Scalar_field_X, else None

        References:
                F. Shen and A. Wang, “Fast-Fourier-transform based numerical integration method for the Rayleigh-Sommerfeld diffraction formula,” Appl. Opt., vol. 45, no. 6, pp. 1102–1110, 2006.
        """

        if xout is None:
            xout = self.x[0]

        xout = self.x + xout - self.x[0]

        nx = len(xout)
        dx = xout[1] - xout[0]

        # parametro de quality
        dr_real = dx
        rmax = xout.max()
        dr_ideal = sqrt((self.wavelength / n)**2 + rmax**2 + 2 *
                        (self.wavelength / n) * sqrt(rmax**2 + z**2)) - rmax
        self.quality = dr_ideal / dr_real / 2

        if verbose is True:
            if (self.quality.min() > 1):
                print('Good result: factor {:2.2f}'.format(self.quality))
            else:
                print('- Needs denser sampling: factor {:2.2f}'.format(
                    self.quality))

        precise = False

        if precise:
            # matrix W para integracion simpson
            a = [2, 4]
            num_rep = int(round((nx) / 2) - 1)

            b = array(a * num_rep)
            W = concatenate(((1, ), b, (2, 1))) / 3.

            if float(nx) / 2 == round(nx / 2):  # es par
                i_central = num_rep + 1
                W = concatenate((W[:i_central], W[i_central + 1:]))
        else:
            W = 1

        # field
        U = zeros(2 * nx - 1, dtype=complex)
        U[0:nx] = array(W * self.u)

        xext = self.x[0] - xout[::-1]  # da la vuelta
        xext = xext[0:-1]
        xext = concatenate((xext, self.x - xout[0]))
        if z > 0:
            H = kernelRS(xext, self.wavelength, z, n, kind=kind, fast=fast)
        else:
            H = kernelRSinverse(xext,
                                self.wavelength,
                                z,
                                n,
                                kind=kind,
                                fast=fast)

        # calculo de la transformada de Fourier
        S = ifft(fft(U) * fft(H)) * dx
        Usalida = S[nx - 1:]

        # los calculos se pueden dejar en la instancia o crear un new field
        if matrix is True:
            return Usalida

        if new_field is True:
            field_output = Scalar_field_X(self.x, self.wavelength)
            # field_output.u = Usalida / sqrt(z)
            field_output.u = Usalida
            field_output.quality = self.quality
            return field_output
        else:
            # self.u = Usalida / sqrt(z)
            self.u = Usalida

    def RS(self,
           z,
           amplification=1,
           n=1,
           new_field=True,
           matrix=False,
           xout=None,
           fast=False,
           kind='z',
           verbose=True):
        """Fast-Fourier-Transform  method for numerical integration of diffraction Rayleigh-Sommerfeld formula. Is we have a field of size N*M, the result of propagation is also a field N*M. Nevertheless, there is a parameter `amplification` which allows us to determine the field in greater observation planes (jN)x(jM).

        Parameters:
            z (float): Distance to observation plane. if z<0 inverse propagation is executed
            n (float): Refraction index
            new_field (bool): if False the computation goes to self.u, if True a new instance is produced
            matrix (bool): If True, the result of the function is a numpy.array
            fast (bool): Instead of using Hankle function for RS kernel uses expotential
            amplification (int): number of frames in x direction
            kind (str): 'z'. In some circunstamces the function is used for other integrals
            verbose (bool): if True it writes to shell

        Returns:
            If New_field is True:  Scalar_field_X,
            If matrix is True: numpy.array()
            Else: None


        Info:
            This approach a quality parameter: If self.quality>1, propagation is right.
        """

        width_x = self.x[-1] - self.x[0]
        num_pixels = len(self.x)

        positions_x = -amplification * width_x / 2 + array(
            list(range(amplification))) * width_x

        x0 = linspace(-amplification * width_x / 2,
                      amplification * width_x / 2, num_pixels * amplification)

        if xout is not None:
            positions_x = positions_x + xout
            x0 = x0 + xout - width_x / 2

        u_field = np.zeros_like(x0, dtype=complex)
        qualities = np.zeros((amplification))
        for i, xi in zip(list(range(len(positions_x))),
                         np.flipud(positions_x)):
            u3 = self._RS_(z=z,
                           n=n,
                           matrix=False,
                           new_field=True,
                           fast=fast,
                           kind=kind,
                           xout=xi,
                           verbose=verbose)
            xshape = slice(i * num_pixels, (i + 1) * num_pixels)
            u_field[xshape] = u3.u
            qualities[i] = u3.quality

        if matrix is True:
            return u_field

        if new_field is True:
            field_output = Scalar_field_X(x=x0, wavelength=self.wavelength)
            field_output.u = u_field
            field_output.quality = qualities
            return field_output
        else:
            self.x = x0
            self.u = u_field
            self.quality = qualities

    # def RS(self,
    #        z=10 * mm,
    #        amplification=1,
    #        n=1,
    #        new_field=True,
    #        matrix=False,
    #        xout=None,None
    #        yout=None
    #        fast=False,
    #        kind='z',
    #        verbose=True):
    #     """Fast-Fourier-Transform  method for numerical integration of diffraction Rayleigh-Sommerfeld formula. Is we have a field of size N*M, the result of propagation is also a field N*M. Nevertheless, there is a parameter `amplification` which allows us to determine the field in greater observation planes (jN)x(jM).

    #     Parameters:
    #         z (float): Distance to observation plane. if z<0 inverse propagation is executed
    #         n (float): Refraction index
    #         new_field (bool): if False the computation goes to self.u, if True a new instance is produced
    #         matrix (bool): If True, the result of the function is a numpy.array
    #         fast (bool): Instead of using Hankle function for RS kernel uses expotential
    #         amplification (int): number of frames in x direction
    #         kind (str): 'z'. In some circunstamces the function is used for other integrals
    #         verbose (bool): if True it writes to shell

    #     Returns:
    #         If New_field is True:  Scalar_field_X,
    #         If matrix is True: numpy.array()
    #         Else: None

    #     Info:
    #         This approach a quality parameter: If self.quality>1, propagation is right.
    #     """

    #     width_x = self.x[-1] - self.x[0]
    #     num_pixels = len(self.x)

    #     positions_x = -amplification * width_x / 2 + array(
    #         list(range(amplification))) * width_x

    #     x0 = linspace(-amplification * width_x / 2,
    #                   amplification * width_x / 2, num_pixels * amplification)

    #     u_field = np.zeros_like(x0, dtype=complex)
    #     qualities = np.zeros((amplification))
    #     for i, xi in zip(list(range(len(positions_x))),
    #                      np.flipud(positions_x)):
    #         u3 = self._RS_(z=z,
    #                        n=n,
    #                        matrix=False,
    #                        new_field=True,
    #                        fast=fast,
    #                        kind=kind,
    #                        xout=xi,
    #                        verbose=verbose)
    #         xshape = slice(i * num_pixels, (i + 1) * num_pixels)
    #         u_field[xshape] = u3.u
    #         qualities[i] = u3.quality

    #     if matrix is True:
    #         return u_field

    #     if new_field is True:
    #         field_output = Scalar_field_X(x=x0, wavelength=self.wavelength)
    #         field_output.u = u_field
    #         field_output.quality = qualities.min()
    #         return field_output
    #     else:
    #         self.x = x0
    #         self.u = u_field
    #         self.quality = qualities.min()

    def CZT(self, z, xout, verbose=False):
        """Chirped z-transform.

        Parameters:
            z (float or np.array): diffraction distance
            xout (float or np.array): x array with positions of the output plane
            verbose (bool): If True it prints information.


        Returns:
            u_out: Complex amplitude of the outgoing light beam

        References:
             [Light: Science and Applications, 9(1), (2020)] 
        """

        if xout is None:
            xout = self.x

        k = 2 * np.pi / self.wavelength

        if isinstance(z, (float, int)):
            num_z = 1
            # print("z = 0 dim")
        else:
            num_z = len(z)
            # print("z = 1 dim")

        if isinstance(xout, (float, int)):
            num_x = 1
            # print("x = 0 dim")
            xstart = xout
            xend = xout

        else:
            num_x = len(xout)
            # print("x = 1 dim")

            xstart = xout[0]
            xend = xout[-1]

        dx = self.x[1] - self.x[0]

        if num_z == 1:

            delta_out = np.zeros(2)
            if num_x > 1:
                delta_out[0] = (xend - xstart) / (num_x - 1)

            # calculating scalar diffraction below

            R = np.sqrt(xout**2 + z**2)
            F0 = (0.5j * k * z / R) * hankel1(1, k * R)

            R = np.sqrt(self.x**2 + z**2)
            F = (0.5j * k * z / R) * hankel1(1, k * R)

            # F0 = np.exp(1j * k * z) / (1j * self.wavelength * z) * np.exp(
            #     1j * k / 2 / z * (xout**2))
            # F = np.exp(1j * k / 2 / z * (self.x**2))
            u0 = self.u * F

            fs = self.wavelength * z / dx  # dimension of the imaging plane
            fx1 = xstart + fs / 2
            fx2 = xend + fs / 2
            u0 = Bluestein_dft_x(u0, fx1, fx2, fs, num_x)

            k_factor = np.sqrt(z * self.wavelength) * dx

            u0 = F0 * u0 * k_factor
            # obtain the complex amplitude of the outgoing light beam

            if num_x == 1:
                return u0
            else:
                u_out = Scalar_field_X(xout, self.wavelength)
                u_out.u = u0

        else:
            u_zs = np.zeros((len(z), num_x), dtype=complex)
            num_z = len(z)
            for i, z_now in enumerate(z):
                if verbose is True:
                    print("{}/{}".format(i, num_z), sep="\r", end="\r")
                delta_out = np.zeros(2)
                if num_x > 1:
                    delta_out[0] = (xend - xstart) / (num_x - 1)

                # calculating scalar diffraction below
                R = np.sqrt(xout**2 + z_now**2)
                F0 = (0.5j * k * z_now / R) * hankel1(1, k * R)

                R = np.sqrt(self.x**2 + z_now**2)
                F = (0.5j * k * z_now / R) * hankel1(1, k * R)

                # F0 = np.exp(1j * k * z_now) / (
                #     1j * self.wavelength * z_now) * np.exp(1j * k / 2 / z_now *
                #                                            (xout**2))
                # F = np.exp(1j * k / 2 / z_now * (self.x**2))
                u0 = self.u * F

                fs = self.wavelength * z_now / dx  # dimension of the imaging plane
                fx1 = xstart + fs / 2
                fx2 = xend + fs / 2
                u0 = Bluestein_dft_x(u0, fx1, fx2, fs, num_x)

                u0 = F0 * u0  # obtain the complex amplitude of the outgoing light beam

                k_factor = np.sqrt(z_now * self.wavelength) * dx

                u_zs[i, :] = u0 * k_factor

            if num_x == 1:
                from diffractio.scalar_fields_Z import Scalar_field_Z
                u_out = Scalar_field_Z(z=z, wavelength=self.wavelength)
                u_out.u = u_zs
                return u_out
            else:
                from diffractio.scalar_fields_XZ import Scalar_field_XZ
                u_out = Scalar_field_XZ(xout, z, self.wavelength)
                u_out.u = u_zs.transpose()

        return u_out

    def WPM(self,
            fn,
            zs,
            num_sampling=None,
            ROI=None,
            x_pos=None,
            z_pos=None,
            get_u_max=False,
            has_edges=True,
            pow_edge=80,
            verbose=False):
        """WPM method used for very dense sampling. It does not storages the intensity distribution at propagation, but only selected areas. The areas to be stored are:
            - global view with a desired sampling given by num_sampling.
            - intensity at the last plane.
            - Intensity at plane with maximum intensity (focus of a lens, for example)
            - Region of interest given by ROI.

        Parameters:
            fn (function): Function that returns the refraction index at a plane in a numpy.array
            zs (np.array): linspace with positions z where to evaluate the field.
            num_sampling (int, int) or None: If None, it does not storage intermediate data. Otherwise, it stores a small XZ matrix which size in num_sampling.
            ROI (np.array, np.array) or None: x and z arrays with positions and sampling to store. It is used when we need to store with a high density a small area of the total field.
            x_pos (float or None): If not None, a high density longitudinal array with the field at x_pos position is stored.
            z_pos (float or None): If not None, a high density transversal array with the field at z_pos is stored.
            get_u_max (bool): If True, returns field at z position with maximum intensity.
            has_edges (bool): If True absorbing edges are used.
            pow_edge (float): If has_edges, power of the supergaussian.
            verbose (bool): If True prints information.
        
        Returns:
            u_iter (Scalar_field_X): final field
            u_out_gv (Scalar_field_XZ): global view
            u_out_roi (Scalar_field_XZ): field at ROI positions
            u_axis_x (Scalar_field_X): field at position z_pos
            u_axis_z (Scalar_field_Z): field at position x_pos
            u_max (Scalar_field_X): field at position with maximum intensity
            z_max (float): position with maximum intensity

        References:

            1. M. W. Fertig and K.-H. Brenner, “Vector wave propagation method,” J. Opt. Soc. Am. A, vol. 27, no. 4, p. 709, 2010.

            2. S. Schmidt et al., “Wave-optical modeling beyond the thin-element-approximation,” Opt. Express, vol. 24, no. 26, p. 30188, 2016.

        """
        from diffractio.scalar_masks_XZ import Scalar_mask_XZ

        k0 = 2 * np.pi / self.wavelength
        dx = self.x[1] - self.x[0]
        dz = zs[1] - zs[0]

        kx = get_k(self.x, flavour='+')
        k_perp2 = kx**2
        k_perp = kx

        if has_edges is False:
            filter_edge = 1
        else:
            filter_edge = np.exp(-(self.x / self.x[0])**pow_edge)

        u_iter = self.duplicate()

        # STORING field at maximum intensity
        if get_u_max is True:
            u_max = self.duplicate()
            I_max = 0.
            z_max = 0
        else:
            u_max = None
            z_max = None

        # Storing intensities at axis (x=x_pos)
        if x_pos is not None:
            from diffractio.scalar_fields_Z import Scalar_field_Z
            u_axis_x = Scalar_field_Z(zs, self.wavelength)
            index_x_axis, _, _ = nearest(self.x, x_pos)
        else:
            u_axis_x = None

            # Storing fields at axis (x=x_pos)
        if z_pos is not None:
            u_axis_z = self.duplicate()
            index_zpos, _, _ = nearest(zs, z_pos)
        else:
            u_axis_z = None

        # STORING global view matrices
        if num_sampling is not None:
            len_x, len_z = num_sampling
            xout_gv = np.linspace(self.x[0], self.x[-1], len_x)
            zout_gv = np.linspace(zs[0], zs[-1], len_z)
            u_out_gv = Scalar_mask_XZ(xout_gv,
                                      zout_gv,
                                      self.wavelength,
                                      info='from WPM_no_storage_1D')
            indexes_x_gv, _, _ = nearest2(self.x, xout_gv)
            indexes_z_gv, _, _ = nearest2(zs, zout_gv)
            u_out_gv.n = fn(xout_gv, zout_gv, self.wavelength)
        else:
            u_out_gv = None

        # STORING ROI
        if ROI is not None:
            xout_roi, zout_roi = ROI
            u_out_roi = Scalar_mask_XZ(xout_roi,
                                       zout_roi,
                                       self.wavelength,
                                       info='from WPM_no_storage_1D')
            indexes_x_roi, _, _ = nearest2(self.x, xout_roi)
            indexes_z_roi, _, _ = nearest2(zs, zout_roi)
            u_out_roi.n = fn(xout_roi, zout_roi, self.wavelength)
        else:
            u_out_roi = None

        t1 = time.time()
        num_steps = len(zs)
        iz_out_gv = 0
        iz_out_roi = 0

        for j in range(1, num_steps):
            refraction_index = fn(self.x, np.array([
                zs[j - 1],
            ]), self.wavelength)
            u_iter.u = WPM_schmidt_kernel(u_iter.u, refraction_index, k0,
                                          k_perp2, dz) * filter_edge

            if x_pos is not None:
                u_axis_x.u[j] = u_iter.u[index_x_axis]

            if z_pos is not None:
                if j == index_zpos:
                    u_axis_z.u = u_iter.u

            if num_sampling is not None:
                if j in indexes_z_gv:
                    u_out_gv.u[:, iz_out_gv] = u_iter.u[indexes_x_gv]
                    iz_out_gv = iz_out_gv + 1

            if ROI is not None:
                if j in indexes_z_roi:
                    u_out_roi.u[:, iz_out_roi] = u_iter.u[indexes_x_roi]
                    iz_out_roi = iz_out_roi + 1

            if get_u_max is True:
                current_intensity = np.max(np.abs(u_iter.u)**2)
                if current_intensity > I_max:
                    I_max = u_iter.intensity().max()
                    u_max.u = u_iter.u
                    z_max = zs[j]

            if verbose is True:
                print("{}/{}".format(j, num_steps), sep='\r', end='\r')

        t2 = time.time()
        if verbose is True:
            print("Time = {:2.2f} s, time/loop = {:2.4} ms".format(
                t2 - t1, (t2 - t1) / len(zs) * 1000))

        return u_iter, u_out_gv, u_out_roi, u_axis_x, u_axis_z, u_max, z_max

    def normalize(self, new_field=False):
        """Normalizes the field so that intensity.max()=1.

        Parameters:
            new_field (bool): If False the computation goes to self.u. If True a new instance is produced.
        Returns
            u (numpy.array): normalized optical field
        """
        return normalize_field(self, new_field)

    def MTF(self, kind='mm', has_draw=True):
        """Computes the MTF of a field,.

        Parameters:
            kind (str): 'mm', 'degrees'
            has_draw (bool): If True draws the MTF

        Returns:
            (numpy.array) fx: frequencies in lines/mm
            (numpy.array) mtf_norm: normalizd MTF
        """

        tmp_field = self.u
        x = self.x
        self.u = np.abs(self.u)**2
        MTF_field = self.fft(new_field=True, shift=True)

        i_center = int(len(MTF_field.x) / 2)

        mtf_norm = np.abs(MTF_field.u) / np.abs(MTF_field.u[i_center])

        # Image plane spacing
        delta_x = x[1] - x[0]
        # Nyquist frequencies on x and y direction
        frec_nyquist = 0.5 / delta_x
        # Defining spatial frequencies, 1000 passes um to mm
        fx = 1000 * linspace(-frec_nyquist, frec_nyquist, len(x))

        if kind == 'mm':
            frec = fx
            text_x = "$f_x (cycles/mm)$"
        elif kind == 'degrees':
            print("not implemented yet")
            frec = fx
            text_x = "$f_x (cycles/deg - not yet)$"

        if has_draw is True:
            plt.figure()
            plt.plot(frec, mtf_norm, 'k')
            plt.xlabel(text_x, fontsize=18)
            plt.ylabel("MTF", fontsize=18)

        self.u = tmp_field

        return fx, mtf_norm

    def intensity(self):
        """Intensity.

        Returns:
            (numpy.array): Intensity
        """

        intensity = (np.abs(self.u)**2)
        return intensity

    def average_intensity(self, verbose=False):
        """Returns the average intensity as: (np.abs(self.u)**2).sum() / num_data

        Parameters:
            verbose (bool): If True it prints the value of the average intensity.

        Returns:
            (float): average intensity.
        """
        average_intensity = (np.abs(self.u)**2).mean()
        if verbose is True:
            print("average intensity={} W/m").format(average_intensity)

        return average_intensity

    def get_edges(self,
                  kind_transition='amplitude',
                  min_step=0,
                  verbose=False,
                  filename=''):
        """Determine locations of edges for a binary mask.

        Parameters:
            kind_transition:'amplitude' 'phase'
                if we see the amplitude or phase of the field
            min_step: minimum step for consider a transition

        Returns:
            type_transition: array with +1, -1 with rasing or falling edges
            pos_transition: positions x of transitions
            raising: positions of raising
            falling: positions of falling
        """

        pos_transitions, type_transitions, raising, falling = get_edges(
            self.x, self.u, kind_transition, min_step, verbose, filename)
        return pos_transitions, type_transitions, raising, falling

    def get_RS_minimum_z(self, n=1, quality=1, verbose=True):
        """Determines the minimum available distance for RS algorithm. If higher or lower quality parameters is required you can add as a parameter


            Args:
                n (float): refraction index of the surrounding medium.
                quality (int, optional): quality. Defaults to 1.
                verbose (bool, optional): prints info. Defaults to True.

            Returns:
                z_min (float): z_min for quality_factor>quality
            """

        range_x = self.x[-1] - self.x[0]
        num_x = len(self.x)

        dx = range_x / num_x
        dr_real = dx
        rmax = range_x

        factor = (((quality * dr_real + rmax)**2 -
                   (self.wavelength / n)**2 - rmax**2) / 2 * n /
                  self.wavelength)**2 - rmax**2

        if factor > 0:
            z_min = np.sqrt(factor)
        else:
            z_min = 0

        if verbose:
            if z_min > 1000:
                print("z min = {:2.2f} mm".format(z_min / mm))
            else:
                print("z min = {:2.2f} um".format(z_min))

        return z_min

    def draw(self,
             kind='intensity',
             logarithm=False,
             normalize=False,
             cut_value=None,
             filename='',
             scale=''):
        """Draws X field. There are several data from the field that are extracted, depending of 'kind' parameter.

        Parameters:
            kind (str): type of drawing: 'amplitude', 'intensity', 'field', 'phase', 'fill', 'fft'
            logarithm (bool): If True, intensity is scaled in logarithm
            normalize (bool): If True, max(intensity)=1
            cut_value (float): If not None, cuts the maximum intensity to this value
            filename (str): if not '' stores drawing in file,
            scale (str): '', 'scaled', 'equal', scales the XY drawing
        """

        if self.x is None:
            print('could not draw file: self.x=None')
            return

        amplitude, intensity, phase = field_parameters(self.u)

        plt.figure()

        if kind == 'intensity':
            y = intensity
        elif kind == 'phase':
            y = phase
        elif kind in ('amplitude', 'fft', 'fill', 'field'):
            y = amplitude

        if kind in ('intensity', 'amplitude', 'fft', 'fill', 'field'):
            y = normalize_draw(y, logarithm, normalize, cut_value)

        if kind == 'field':
            plt.subplot(211)
            plt.plot(self.x, y, 'k', lw=2)
            plt.xlabel('$x\,(\mu m)$')
            plt.ylabel('$A\,(arb.u.)$')
            plt.xlim(left=self.x[0], right=self.x[-1])
            plt.ylim(bottom=0)

            plt.subplot(212)
            plt.plot(self.x, phase, 'k', lw=2)
            plt.xlabel('$x\,(\mu m)$')
            plt.ylabel('$phase\,(radians)$')
            plt.xlim(left=self.x[0], right=self.x[-1])

        elif kind in ('amplitude', 'intensity', 'phase'):
            plt.plot(self.x, y, 'k', lw=2)
            plt.xlabel('$x\,(\mu m)$')
            plt.ylabel(kind)
            plt.xlim(left=self.x[0], right=self.x[-1])

        elif kind == 'fft':
            plt.plot(self.x / degrees, y, 'k', lw=2)
            plt.xlim(left=self.x[0] / degrees, right=self.x[-1] / degrees)
            plt.xlabel('$\phi\,(degrees)$')
            plt.ylabel(kind)

        elif kind == 'fill':
            # this is for binary maks, as gratings and I0s.
            plt.fill_between(self.x, 0, amplitude)
            plt.xlabel('$x\,(\mu m)$')
            plt.ylabel(kind)
            plt.xlim(left=self.x[0], right=self.x[-1])

        if scale != '':
            plt.axis(scale)

        if not filename == '':
            plt.savefig(filename, dpi=100, bbox_inches='tight', pad_inches=0.1)

        if kind == 'intensity':
            plt.ylim(bottom=0)
        elif kind == 'phase':
            plt.ylim(-pi, pi)


def kernelRS(x, wavelength, z, n=1, kind='z', fast=False):
    """Kernel for RS propagation. It uses the hankel tansform.

    There is a 'fast' version based on :math:`hk_1 = \sqrt{2/(\pi \, k \, R)}  e^{i  (k \, R - 3  \pi / 4)}` which approximates the result.

    Parameters:
        x (numpy.array): positions x
        wavelength (float): wavelength of incident fields
        z (float): distance for propagation
        n (float): refraction index of background
        kind (str): 'z', 'x', '0': for simplifying vector propagation
        fast (bool): If True  The approximation is much faster. According to https://dlmf.nist.gov/10.2#E5

    Returns:
        (complex array): kernel

    References:
        - https://dlmf.nist.gov/10.2#E5
        - F. Shen and A. Wang, “Fast-Fourier-transform based numerical integration method for the Rayleigh-Sommerfeld diffraction formula,” Appl. Opt., vol. 45, no. 6, pp. 1102–1110, 2006.
    """
    k = 2 * pi * n / wavelength
    R = sqrt(x**2 + z**2)

    if fast is False:
        hk1 = hankel1(1, k * R)
    elif fast is True:
        hk1 = sqrt(2 / (pi * k * R)) * exp(1.j * (k * R - 3 * pi / 4))

    if kind == 'z':
        return (0.5j * k * z / R) * hk1
    elif kind == 'x':
        return (0.5j * k * x / R) * hk1
    elif kind == '0':
        return (0.5j * k) * hk1


def kernelRSinverse(x, wavelength, z, n=1, kind='z', fast=False):
    """Kernel for inverse RS propagation. See also kernelRS

    Parameters:
        x (numpy.array): positions x
        wavelength (float): wavelength of incident fields
        z (float): distance for propagation
        n (float): refraction index of background
        kind (str): 'z', 'x', '0': for simplifying vector propagation
        fast (bool): If True  The approximation is much faster. According to https://dlmf.nist.gov/10.2#E5

    Returns:
        complex array: kernel
    """
    k = 2 * pi * n / wavelength
    R = sqrt(x**2 + z**2)

    if fast is False:
        hk1 = hankel1(1, k * R)
    elif fast is True:
        hk1 = sqrt(2 / (pi * k * R)) * exp(1.j * (k * R - 3 * pi / 4))

    if kind == 'z':
        return (-0.5j * k * z / R) * hk1
    elif kind == 'x':
        return (-0.5j * k * x / R) * hk1
    elif kind == '0':
        return (-0.5j * k) * hk1


def PWD_kernel(u, n, k0, k_perp2, dz):
    """
    Step for scalar (TE) Plane wave decomposition (PWD) algorithm.

    Parameters:
        u (np.array): fields
        n (np.array): refraction index
        k0 (float): wavenumber
        k_perp2 (np.array): transversal k**2
        dz (float): increment in distances

    Returns:
        numpy.array(): Field at at distance dz from the incident field

    References:
        1. Schmidt, S. et al. "Wave-optical modeling beyond the thin-element-approximation". 'Opt. Express' 24, 30188 (2016).
    """

    Ek = fftshift(fft(u))
    H = np.exp(1j * dz * csqrt(n**2 * k0**2 - k_perp2))

    return ifft(fftshift(H * Ek))


def WPM_schmidt_kernel(u, n, k0, k_perp2, dz):
    """
    Kernel for fast propagation of WPM method

    Parameters:
        u (np.array): fields
        n (np.array): refraction index
        k0 (float): wavenumber
        k_perp2 (np.array): transversal k**2
        dz (float): increment in distances

    References:

        1. M. W. Fertig and K.-H. Brenner, “Vector wave propagation method,” J. Opt. Soc. Am. A, vol. 27, no. 4, p. 709, 2010.

        2. S. Schmidt et al., “Wave-optical modeling beyond the thin-element-approximation,” Opt. Express, vol. 24, no. 26, p. 30188, 2016.
    """
    refraction_indexes = np.unique(n)

    u_final = np.zeros_like(u, dtype=complex)
    for m, n_m in enumerate(refraction_indexes):
        # print (m, n_m)
        u_temp = PWD_kernel(u, n_m, k0, k_perp2, dz)
        Imz = (n == n_m)
        u_final = u_final + Imz * u_temp

    return u_final


def polychromatic_multiprocessing(function_process,
                                  wavelengths,
                                  spectrum,
                                  num_processors=num_max_processors,
                                  verbose=False):
    """
    It performs an analysis of polychromatic light. It needs a function with only one input parameter: wavelength.
    It determines the intensity for each wavelength and the final results is the summation of the intensities.

    Parameters:
        function_process (function): function with accepts params as input parameters:
        wavelengths (array): wavelengths in the spectrum
        spectrum (array): weights for the spectrum. if None: uniform spectrum, else array with the same dimension as wavelengths
        num_processors (int): number of processors for the computation
        verbose (bool): if True send information to shell

    Returns:
        intensity (array, complex): intensity = intensity + spectrum[i] * np.abs(u_s[i].u)**2
        u_s (Scalar_field_X): fields for each wavelength
        time_proc (float): time interval in the processing
    """

    if not isinstance(spectrum, np.ndarray):
        spectrum = np.ones_like(wavelengths)

    if type(wavelengths) in (list, np.ndarray):
        u_s, time_proc = execute_multiprocessing(function_process, wavelengths,
                                                 num_processors, verbose)
        print(len(u_s))
        intensity = np.zeros_like(u_s[0].u, dtype=float)
        for i in range(len(wavelengths)):
            intensity = intensity + spectrum[i] * np.abs(u_s[i].u)**2
        intensity = intensity / spectrum.sum()
    else:
        time1 = time.time()
        u_s = function_process(wavelengths)
        time2 = time.time()
        intensity = np.abs(u_s.u)**2
        time_proc = time2 - time1

    return intensity, u_s, time_proc


def extended_source_multiprocessing(function_process,
                                    x0s,
                                    num_processors=num_max_processors,
                                    verbose=False):
    """
    It performs an analysis of extendes source light. It needs a function with only an input parameter, that is x0s positions of sources. It determines the intensity for each wavelength and it is added.

    Parameters:
        function_process (function): function with accepts params as input Parameters:
        x0s (array): positions of sources
        num_processors (int): number of processors for the computation
        verbose (bool): if True send information to shell

    Returns:
        - intensity (array, complex): intensity = intensity + spectrum[i] * np.abs(u_s[i].u)**2
        - u_s (Scalar_field_X): fields for each wavelength
        - time_proc (float): time interval in the processing
    """

    if type(x0s) in (list, np.ndarray):
        u_s, time_proc = execute_multiprocessing(function_process, x0s,
                                                 num_processors, verbose)
        intensity = np.zeros_like(u_s[0].u, dtype=float)
        for i in range(len(x0s)):
            intensity = intensity + np.abs(u_s[i].u)**2
        intensity = intensity / len(x0s)
    else:
        time1 = time.time()
        u_s = function_process(x0s)
        time2 = time.time()
        intensity = np.abs(u_s.u)**2
        time_proc = time2 - time1
        if verbose is True:
            print("num_proc: {}, time={}".format(1, time_proc))

    return intensity, u_s, time_proc


def extended_polychromatic_source(function_process,
                                  x0s,
                                  wavelengths,
                                  spectrum,
                                  num_processors=num_max_processors,
                                  verbose=False):
    """ It performs an analysis of extendes source light. It needs a function with only an input parameter, that is x0s positions of sources. It determines the intensity for each wavelength and it is added.

    Parameters:
        function_process (function): function with accepts params as input Parameters:
        x0s (array): positions of sources
        wavelengths (array): wavelengths in the spectrum
        spectrum (array): weights for the spectrum. If None: uniform spectrum, else array with the same dimension as wavelengths
        num_processors (int): number of processors for the computation
        verbose (bool): if True send information to shell
     Returns:        - intensity (array, complex): intensity = intensity + spectrum[i] * np.abs(u_s[i].u)**2
        - u_s (Scalar_field_X): fields for each wavelength         - time_proc (float): time interval in the processing 
    """

    dict_Parameters = []
    for i, wavelength in enumerate(wavelengths):
        for j, x0 in enumerate(x0s):
            dict_Parameters.append(
                dict(x0=x0, wavelength=wavelength, ij=(i, j)))

    u_s, time_proc = execute_multiprocessing(function_process, dict_Parameters,
                                             num_processors, verbose)
    intensity = np.zeros_like(u_s[0].u, dtype=float)
    for k in range(len(u_s)):
        # print( len(u_s), dict_Parameters[k]['ij'])
        i_wavelength = dict_Parameters[k]['ij'][0]
        intensity = intensity + spectrum[i_wavelength] * np.abs(u_s[k].u)**2
    intensity = intensity / (spectrum.sum() * len(x0s))

    return intensity, u_s, time_proc


def quality_factor(range_x, num_x, z, wavelength, n=1, verbose=False):
    """Determine the quality factor for RS algorithm

    Args:
        x (np.array): x array with positions
        z (float): observation distance
        wavelength (float): wavelength)
        n (float): refraction index

    Returns:
        _type_: _description_
    """

    dx = range_x / num_x
    dr_real = dx
    rmax = range_x

    dr_ideal = np.sqrt((wavelength / n)**2 + rmax**2 + 2 *
                       (wavelength / n) * np.sqrt(rmax**2 + z**2)) - rmax
    quality = dr_ideal / dr_real

    if verbose:
        print("Quality factor = {:2.2f}".format(quality))

    return quality


def get_RS_minimum_z(range_x, num_x, wavelength, n=1, quality=1, verbose=True):
    """_summary_

    Args:
        range_x (float): range_x
        num_x (int): num_x
        z (float): z
        wavelength (float): wavelength
        quality (int, optional): quality. Defaults to 1.
        verbose (bool, optional): prints info. Defaults to True.

    Returns:
        _type_: _description_
    """

    dr_real = range_x / num_x
    rmax = range_x

    zmin = np.sqrt((((quality * dr_real + rmax)**2 -
                     (wavelength / n)**2 - rmax**2) / 2 * n / wavelength)**2 -
                   rmax**2)

    if verbose:
        print("z min = {:2.2f}".format(zmin))

    return zmin<|MERGE_RESOLUTION|>--- conflicted
+++ resolved
@@ -71,10 +71,7 @@
 from .utils_multiprocessing import (_pickle_method, _unpickle_method,
                                     execute_multiprocessing)
 from .utils_optics import field_parameters, normalize_field
-<<<<<<< HEAD
-
-=======
->>>>>>> 338094de
+
 
 copyreg.pickle(types.MethodType, _pickle_method, _unpickle_method)
 
@@ -358,10 +355,7 @@
             Scalar_mask_X:  If new_field is True, it returns a Scalar_mask_X object.
         """
         from .scalar_masks_X import Scalar_mask_X
-<<<<<<< HEAD
-=======
-
->>>>>>> 338094de
+
         amplitude = np.abs(self.u)
         phase = np.angle(self.u)
 
@@ -384,13 +378,7 @@
         Returns:
             Scalar_mask_X:  If new_field is True, it returns a Scalar_mask_X object.
         """
-<<<<<<< HEAD
-        from .scalar_masks_X import Scalar_mask_X
-=======
-
-        from .scalar_masks_X import Scalar_mask_X
-
->>>>>>> 338094de
+
         amplitude = np.abs(self.u)
         phase = np.angle(self.u)
 
