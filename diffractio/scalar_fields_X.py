# !/usr/bin/env python3
# -*- coding: utf-8 -*-
"""
This module generates Scalar_field_X class and several functions for multiprocessing. It is required also for generating masks and fields.

The main atributes are:
    * self.x (numpy.array): linear array with equidistant positions. The number of data is preferibly :math:`2^n` .
    * self.wavelength (float): wavelength of the incident field.
    * self.u (numpy.array): equal size than  x. complex field

There are also some secondary atributes:
    * self.quality (float): quality of RS algorithm
    * self.info (str): description of data
    * self.type (str): Class of the field
    * self.date (str): date


*Class for unidimensional scalar fields*

*Definition of a scalar field*
    * instantiation, duplicate,  clear_field, print
    * add, substract sources
    * multiply masks and sources
    * save and load data

*Functions for generation of masks*
    * insert masks, insert_array_masks - insert other masks inside the mask
    * filter -

*Propagation*
    * fft, ifft - fourier transform
    * RS - Rayleigh Sommerfeld. It allows amplification of the field
    * BPM - Beam propagation method

*Drawing functions*
    * draw

*Parameters:*
    * intensity, average intensity
    * get_edges_transitions (mainly for pylithography)

*Functions*
    * kernelRS, kernelRSinverse

*Multiprocessing*
    * polychromatic_multiprocessing
    * extended_source_multiprocessing
    * extended_polychromatic_source

"""
# flake8: noqa


import copy
import copyreg
import multiprocessing
import time
import types

from .utils_typing import npt, Any, NDArray, floating, NDArrayFloat, NDArrayComplex


from numpy import angle, array, concatenate, exp, linspace, pi, shape, sqrt, zeros
from numpy.lib.scimath import sqrt as csqrt
from scipy.fftpack import fft, fftshift, ifft
from scipy.interpolate import interp1d
from scipy.special import hankel1

from . import degrees, mm, np, plt

from .utils_common import get_date, load_data_common, save_data_common
from .utils_drawing import normalize_draw
from .utils_math import (fft_filter, get_edges, nearest, reduce_to_1,
                         Bluestein_dft_x, get_k,    nearest2)
from .utils_multiprocessing import (_pickle_method,    _unpickle_method,
                                    execute_multiprocessing)
from .utils_optics import field_parameters, normalize_field

copyreg.pickle(types.MethodType, _pickle_method, _unpickle_method)

num_max_processors = multiprocessing.cpu_count()

class Scalar_field_X(object):
    """Class for unidimensional scalar fields.

    Parameters:
        x (numpy.array): linear array with equidistant positions.
            The number of data is preferibly :math:`2^n` .
        wavelength (float): wavelength of the incident field
        n_background (float): refractive index of background
        info (str): String with info about the simulation

    Attributes:
        self.x (numpy.array): Linear array with equidistant positions.
            The number of data is preferibly :math:`2^n`.
        self.wavelength (float): Wavelength of the incident field.
        self.u (numpy.array): Complex field. The size is equal to self.x.
        self.quality (float): Quality of RS algorithm.
        self.info (str): Description of data.
        self.type (str): Class of the field.
        self.date (str): Date when performed.
    """

<<<<<<< HEAD
    def __init__(self, x: NDArrayFloat | None = None,
                 wavelength: float = 0,
=======
    def __init__(self, x: NDArray | None = None, wavelength: float | None = None, 
>>>>>>> 6ba0217c
                 n_background: float = 1, info: str = ""):
        self.x = x
        self.wavelength = wavelength
        self.n_background = n_background
        if x is not None:
            self.u = np.zeros(shape(self.x), dtype=complex)
        else:
            self.u = None
        self.quality = 0
        self.info = info
        self.type = "Scalar_field_X"
        self.date = get_date()

    def __str__(self):
        """Represents main data of the atributes."""

        Imin = (np.abs(self.u) ** 2).min()
        Imax = (np.abs(self.u) ** 2).max()
        phase_min = (np.angle(self.u)).min() / degrees
        phase_max = (np.angle(self.u)).max() / degrees
        print("{}\n - x:  {},   u:  {}".format(self.type, self.x.shape, self.u.shape))
        print(
            " - xmin:       {:2.2f} um,  xmax:      {:2.2f} um,  Dx:   {:2.2f} um".format(
                self.x[0], self.x[-1], self.x[1] - self.x[0]
            )
        )
        print(" - Imin:       {:2.2f},     Imax:      {:2.2f}".format(Imin, Imax))
        print(
            " - phase_min:  {:2.2f} deg, phase_max: {:2.2f} deg".format(
                phase_min, phase_max
            )
        )

        print(" - wavelength: {:2.2f} um".format(self.wavelength))
        print(" - date:       {}".format(self.date))
        if self.info != "":
            print(" - info:       {}".format(self.info))
        return ""

    def __add__(self, other, kind: str = "standard"):
        """Adds two Scalar_field_x. For example two light sources or two masks.

        Parameters:
            other (Scalar_field_X): 2nd field to add
            kind (str): instruction how to add the fields:
                - 'maximum1': mainly for masks. If t3=t1+t2>1 then t3= 1.
                - 'standard': add fields u3=u1+u2 and does nothing.

        Returns:
            Scalar_field_X: `u3 = u1 + u2`

        TODO: improve to have better usage
        """

        u3 = Scalar_field_X(self.x, self.wavelength)

        if kind == "standard":
            u3.u = self.u + other.u

        elif kind == "maximum1":
            t1 = np.abs(self.u)
            t2 = np.abs(other.u)
            f1 = np.angle(self.u)
            f2 = np.angle(other.u)
            t3 = t1 + t2
            t3[t3 > 0] = 1.0
            u3.u = t3 * exp(1j * (f1 + f2))

        return u3

    def __sub__(self, other):
        """Substract two Scalar_field_x. For example two light sources or two masks.

        Parameters:
            other (Scalar_field_X): field to substract

        Returns:
            Scalar_field_X: `u3 = u1 - u2`

        TODO: It can be improved for masks (not having less than 1)
        """

        u3 = Scalar_field_X(self.x, self.wavelength)
        u3.u = self.u - other.u
        return u3

    def __mul__(self, other):
        """Multiply two fields. For example  :math: `u_1(x)= u_0(x)*t(x)`

        Parameters:
            other (Scalar_field_X): field to multiply

        Returns:
            Scalar_field_X: :math: `u_1(x)= u_0(x)*t(x)`
        """

        new_field = Scalar_field_X(self.x, self.wavelength)
        new_field.u = self.u * other.u
        return new_field

    def conjugate(self, new_field: bool = True):
        """Conjugates the field"""

        if new_field is True:
            u_new = self.duplicate()
            u_new.u = np.conj(self.u)
            return u_new
        else:
            self.u = np.conj(self.u)

    def duplicate(self, clear: bool = False):
        """Duplicates the instance

        Parameters:
            clear (bool): If True, clears the self.u argument, else it keeps the same than in self.

        Returns
            new_instance (scalar_field_X): duplicated instance.
        """

        new_field = copy.deepcopy(self)
        if clear is True:
            new_field.clear_field()
        return new_field

    def reduce_to_1(self):
        """All the values greater than 1 pass to 1. This is used for Scalar_masks when we add two masks."""

        self = reduce_to_1(self)

    def clear_field(self):
        """Removes the field so that self.u = 0."""
        self.u = np.zeros_like(self.u, dtype=complex)

    def save_data(self, filename: str, add_name: str = "", 
                  description: str= "", verbose: bool = False):
        """Common save data function to be used in all the modules.
        The methods included are: npz, matlab


        Parameters:
            filename (str): filename
            add_name= (str): sufix to the name, if 'date' includes a date
            description (str): text to be stored in the dictionary to save.
            verbose (bool): If verbose prints filename.

        Returns:
            (str): filename. If False, file could not be saved.
        """
        try:
            final_filename = save_data_common(
                self, filename, add_name, description, verbose
            )
            return final_filename
        except:
            return False

    def load_data(self, filename: str, verbose: bool = False):
        """Load data from a file to a Scalar_field_X.
            The methods included are: npz, matlab

        Parameters:
            filename (str): filename
            verbose (bool): shows data process by screen
        """
        dict0 = load_data_common(self, filename)

        if dict0 is not None:
            if isinstance(dict0, dict):
                self.__dict__ = dict0
            else:
                raise Exception("no dictionary in load_data")

        if verbose is True:
            print(dict0.keys())

    def cut_resample(
        self, x_limits: NDArray | str = "", num_points: int = [],
        new_field: bool = False, interp_kind: str = "linear"):
        """Cuts the field to the range (x0,x1). If one of this x0,x1 positions is out of the self.x range it does nothing.
        It is also valid for resampling the field, just write x0,x1 as the limits of self.x

        Parameters:
            x_limits (numpy.array): (x0,x1) - starting and final points to cut, if '' - takes the current limit x[0] and x[-1]
            num_points (int): it resamples x, and u [],'',0,None -> it leave the points as it is
            new_field (bool): if True it returns a new Scalar_field_X
            interp_kind (str): 'linear', 'nearest', 'zero', 'slinear', 'quadratic', 'cubic'

        Returns:
            (Scalar_field_X): if new_field is True
        """

        if x_limits == "":
            # used only for resampling
            x0 = self.x[0]
            x1 = self.x[-1]
        else:
            x0, x1 = x_limits

        if x0 < self.x[0]:
            x0 = self.x[0]
        if x1 > self.x[-1]:
            x1 = self.x[-1]

        i_x0, _, _ = nearest(self.x, x0)
        i_x1, _, _ = nearest(self.x, x1)

        if num_points not in ([], "", 0, None):
            x_new = linspace(x0, x1, num_points)
            f_interp_abs = interp1d(
                self.x,
                np.abs(self.u),
                kind=interp_kind,
                bounds_error=False,
                fill_value=0,
            )

            f_interp_phase = interp1d(
                self.x,
                np.imag(self.u),
                kind=interp_kind,
                bounds_error=False,
                fill_value=0,
            )

            u_new_abs = f_interp_abs(x_new)
            u_new_phase = f_interp_phase(x_new)
            u_new = u_new_abs * np.exp(1j * u_new_phase)

        else:
            i_s = slice(i_x0, i_x1)
            x_new = self.x[i_s]
            u_new = self.u[i_s]

        if new_field is False:
            self.x = x_new
            self.u = u_new
        elif new_field is True:
            field = Scalar_field_X(x=x_new, wavelength=self.wavelength)
            field.u = u_new
            return field

    def incident_field(self, u0):
        """Incident field for the experiment. It takes a Scalar_source_X field.

        Parameters:
            u0 (Scalar_source_X): field produced by Scalar_source_X (or a X field)
        """
        self.u = u0.u

    def inverse_amplitude(self, new_field: bool = False):
        """Inverts the amplitude of the mask, phase is equal as initial

        Parameters:
            new_field (bool): If True it returns a Scalar_mask_X object, else, it modifies the existing object.


        Returns:
            Scalar_mask_X:  If new_field is True, it returns a Scalar_mask_X object.
        """
        from .scalar_masks_X import Scalar_mask_X

        amplitude = np.abs(self.u)
        phase = np.angle(self.u)

        new_amplitude = (1 - amplitude) * np.exp(1.0j * phase)

        if new_field is False:
            self.u = new_amplitude
        else:
            new = Scalar_mask_X(self.x, self.wavelength)
            new.u = new_amplitude
            return new

    def inverse_phase(self, new_field: bool = False):
        """Inverts the phase of the mask, amplitude is equal as initial

        Parameters:
            new_field (bool): If True it returns a Scalar_mask_X object, else, it modifies the existing object.


        Returns:
            Scalar_mask_X:  If new_field is True, it returns a Scalar_mask_X object.
        """

        amplitude = np.abs(self.u)
        phase = np.angle(self.u)

        new_amplitude = amplitude * np.exp(-1.0j * phase)

        if new_field is False:
            self.u = new_amplitude
        else:
            new = Scalar_mask_X(self.x, self.wavelength)
            new.u = new_amplitude
            return new

    def filter(self, size: int = 0):
        """ """

        from .scalar_masks_X import Scalar_mask_X  # Do not write up

        slit = Scalar_mask_X(self.x, self.wavelength)
        slit.slit(x0=0, size=size)
        self.u = fft_filter(self.u, slit.u)

<<<<<<< HEAD
    def insert_mask(self, t1, x0_mask1: float,
                    clean: bool = True, kind_position: str = "left"):
=======
    def insert_mask(self, t1: Scalar_field_x, x0_mask1: float, 
                    clean: bool = True, kind_position: bool = "left"):
>>>>>>> 6ba0217c
        """Insert mask t1 in mask self. It is performed using interpolation.

        Parameters:
            t1 (Scalar_field_X): field X (shorter)
            x0_mask1 (float): location of starting point at t0 of init point of t1.
            clean (bool): if True remove previous fields, else substitute
            kind_position (str):  'left' 'center'
        """

        # reallocating the mask
        if kind_position == "left":
            t1.x = t1.x - t1.x[0] + x0_mask1
        elif kind_position == "center":
            t1.x = t1.x - (t1.x[0] + t1.x[-1]) / 2 + x0_mask1

        # interpolation is different for real and imag
        f_interp_real = interp1d(
            t1.x, np.real(t1.u), kind="nearest", bounds_error=False, fill_value=0
        )

        f_interp_imag = interp1d(
            t1.x, np.imag(t1.u), kind="nearest", bounds_error=False, fill_value=0
        )

        # interpolates all the range
        u_new_real = f_interp_real(self.x)
        u_new_imag = f_interp_imag(self.x)
        u_new = u_new_real + 1j * u_new_imag

        if clean is True:
            self.clear_field()
            self.u = u_new
        else:
            i_pos = (self.x > t1.x[0]) * (self.x < t1.x[-1])
            self.u[i_pos] = u_new[i_pos]

    def pupil(self, x0, radius):
        """Place a pupil in the field.


        Parameters:
            x0 (float): center of pupil.
            radius (float): radius of pupil.

        """
        xmin = x0 - radius
        xmax = x0 + radius

        pupil = np.zeros_like(self.x)
        ix = (self.x < xmax) & (self.x > xmin)
        pupil[ix] = 1

        self.u = self.u * pupil

    def insert_array_masks(self, t1, x_pos, clean=True, kind_position="left"):
        """Insert several identical masks t1 in self.u according to positions x_pos

        Parameters:
            t1 (Scalar_field_X): mask to insert.
            x_pos (numpy.array): array with locations.
            clean (bool): elliminate preview fields in self.
            kind_position (str): 'left', 'center': positions are at left or center.
        """

        self.insert_mask(t1, x_pos[0], clean=clean, kind_position=kind_position)

        for xi in x_pos[1:]:
            self.insert_mask(t1, xi, clean=False, kind_position=kind_position)

    def repeat_structure(self, num_repetitions, position="center", new_field=True):
        """Repeat the structure n times.

        Parameters:
            num_repetitions (int): Number of repetitions of the mask
            position (string or number): 'center', 'previous' or initial position. Initial x
            new_field (bool): If True, a new mask is produced, else, the mask is modified.

        """

        u0 = self.u
        x0 = self.x
        wavelength = self.wavelength

        u_new = np.tile(u0, num_repetitions)

        x_min = x0[0]
        x_max = x0[-1]

        x_new = np.linspace(
            num_repetitions * x_min, num_repetitions * x_max, num_repetitions * len(x0)
        )

        if position == "center":
            center_x = (x_new[-1] + x_new[0]) / 2
            x_new = x_new - center_x
        elif position == "previous":
            x_new = x_new - x_new[0] + x0[0]

        elif isinstance(position, (int, float)):
            x_new = x_new - x_new[0] + position

        if new_field is True:
            t_new = Scalar_field_X(x=x_new, wavelength=wavelength)
            t_new.u = u_new
            return t_new
        else:
            self.u = u_new
            self.x = x_new

    def fft(self, z: float | None = None,  shift: bool = True, 
            remove0: bool = False, matrix: bool = False, 
            new_field: bool = False, verbose: bool = False):
        """Far field diffraction pattern using Fast Fourier Transform (FFT).

        Parameters:
            z (float): distance to the observation plane or focal of lens. If None the exit is in radians
            shift (bool): if True, fftshift is performed
            remove0 (bool): if True, central point is removed
            matrix (bool):  if True only matrix is returned.  If False, returns Scalar_field_X
            new_field (bool): if True returns Scalar_field_X, else it puts in self
            verbose (bool): if True, prints info

        Returns:
            (array or Scalar_field_X or None): FFT of the input field
        """

        ttf1 = fft(self.u)
        if remove0 is True:
            ttf1[0] = 0

        if shift is True:
            ttf1 = fftshift(ttf1)

        if matrix is True:
            return ttf1

        # x scaling - Infor
        num_x = self.x.size
        delta_x = self.x[1] - self.x[0]
        freq_nyquist_x = 1 / (2 * delta_x)
        kx = np.linspace(-freq_nyquist_x, freq_nyquist_x, num_x) * self.wavelength

        if z in (None, "", [], 0):
            x_new = kx  # exit in angles (degrees)
            if verbose is True:
                print("z={}".format(z))
                print("x0={},x1={}".format(x_new[0], x_new[-1]))
        else:
            x_new = kx * z  # exit distances at a obsrvation plane z
            if verbose is True:
                print("z={}".format(z))
                print("x0={},x1={}".format(x_new[0], x_new[-1]))

        if new_field is True:
            field_output = Scalar_field_X(self.x, self.wavelength)
            field_output.u = ttf1
            field_output.x = x_new
            return field_output
        else:
            self.u = ttf1
            self.x = x_new

    def ifft(self, z: float | None = None,  shift: bool = True, 
            remove0: bool = False, matrix: bool = False, 
            new_field: bool = False, verbose: bool = False):
        """Inverse Fast Fourier Transform (ifft) of the field.

        Parameters:
            z (float): distance to the observation plane or focal of lens
            shift (bool): if True, fftshift is performed
            remove0 (bool): if True, central point is removed
            matrix (bool):  if True only matrix is returned. If False, returns Scalar_field_X
            new_field (bool): if True returns Scalar_field_X, else it puts in self
            verbose (bool): if True, prints info

        Returns:
            (array or Scalar_field_X or None): FFT of the input field
        """
        ttf1 = ifft(self.u)
        if remove0 is True:
            ttf1[0] = 0

        if shift is True:
            ttf1 = fftshift(ttf1)

        if matrix is True:
            return ttf1

        # x scaling - Infor
        num_x = self.x.size
        delta_x = self.x[1] - self.x[0]
        freq_nyquist_x = 1 / (2 * delta_x)
        kx = np.linspace(-freq_nyquist_x, freq_nyquist_x, num_x) * self.wavelength

        if z in (None, "", [], 0):
            x_new = kx  # exit in angles (radians)
            if verbose is True:
                print("x0={},x1={}".format(x_new[0], x_new[-1]))
        else:
            x_new = kx * z  # exit distances at a obsrvation plane z
            if verbose is True:
                print("x0={},x1={}".format(x_new[0], x_new[-1]))
        if new_field is True:
            field_output = Scalar_field_X(self.x, self.wavelength)
            field_output.u = ttf1
            if verbose is True:
                print("x0={},x1={}".format(x_new[0], x_new[-1]))
            field_output.x = x_new
            return field_output
        else:
            self.u = ttf1
            self.x = x_new
            if verbose is True:
                print("x0={},x1={}".format(x_new[0], x_new[-1]))

    def _RS_(self, z: float, n: float, matrix: bool = False,
             new_field: bool = True, fast: bool = False, kind: str = "z",
             xout: None | NDArray = None, verbose: bool = True):
        """Fast-Fourier-Transform  method for numerical integration of diffraction Rayleigh-Sommerfeld formula. `Thin Element Approximation` is considered for determining the field just after the mask:

        :math:`\mathbf{E}_{0}(\zeta,\eta)=t(\zeta,\eta)\mathbf{E}_{inc}(\zeta,\eta)`

        The near field approach is performed according to  :math:`\mathbf{E}(x,y,z) = \frac{1}{i\lambda z}e^{i k z}\iint\mathbf{E}_{0}(\zeta,\eta)e^{i\frac{k}{2z}\left[\left(x-\zeta\right)^{2}+\left(y-\eta\right)^{2}\right]}d\zeta d\eta`

        If we have a field of size N*M, the result of propagation is also a field N*M. Nevertheless, there is a parameter `amplification` which allows us to determine the field in greater observation planes (jN)x(jM).

        One adventage of this approach is that it returns a quality parameter: if self.quality>1, propagation is right.

        Parameters:
            z (float): distance to observation plane. I z<0 inverse propagation is executed
            n (float): refractive index
            matrix (bool): if True returns a matrix with result. It is much faster than new_field=True
            new_field (bool): if False the computation goes to self.u. If True a new instance is produced
            fast (bool): Instead of using Hankle function for RS kernel uses exponential
            xout (numpy.array): for amplification
            verbose (bool): if True it writes to shell

        Returns:
            (Scalar_field_X or None): if New_field is True Scalar_field_X, else None

        References:
                F. Shen and A. Wang, “Fast-Fourier-transform based numerical integration method for the Rayleigh-Sommerfeld diffraction formula,” Appl. Opt., vol. 45, no. 6, pp. 1102–1110, 2006.
        """

        if xout is None:
            xout = self.x[0]

        xout = self.x + xout - self.x[0]

        nx = len(xout)
        dx = xout[1] - xout[0]

        # parametro de quality
        dr_real = dx
        rmax = xout.max()
        dr_ideal = (
            sqrt(
                (self.wavelength / n) ** 2
                + rmax**2
                + 2 * (self.wavelength / n) * sqrt(rmax**2 + z**2)
            )
            - rmax
        )
        self.quality = dr_ideal / dr_real / 2

        if verbose is True:
            if self.quality.min() > 1:
                print("Good result: factor {:2.2f}".format(self.quality))
            else:
                print("- Needs denser sampling: factor {:2.2f}".format(self.quality))

        precise = False

        if precise:
            # matrix W para integracion simpson
            a = [2, 4]
            num_rep = int(round((nx) / 2) - 1)

            b = array(a * num_rep)
            W = concatenate(((1,), b, (2, 1))) / 3.0

            if float(nx) / 2 == round(nx / 2):  # es par
                i_central = num_rep + 1
                W = concatenate((W[:i_central], W[i_central + 1 :]))
        else:
            W = 1

        # field
        U = zeros(2 * nx - 1, dtype=complex)
        U[0:nx] = array(W * self.u)

        xext = self.x[0] - xout[::-1]  # da la vuelta
        xext = xext[0:-1]
        xext = concatenate((xext, self.x - xout[0]))
        if z > 0:
            H = kernelRS(xext, self.wavelength, z, n, kind=kind, fast=fast)
        else:
            H = kernelRSinverse(xext, self.wavelength, z, n, kind=kind, fast=fast)

        # calculo de la transformada de Fourier
        S = ifft(fft(U) * fft(H)) * dx
        Usalida = S[nx - 1 :]

        # los calculos se pueden dejar en la instancia o crear un new field
        if matrix is True:
            return Usalida

        if new_field is True:
            field_output = Scalar_field_X(self.x, self.wavelength)
            # field_output.u = Usalida / sqrt(z)
            field_output.u = Usalida
            field_output.quality = self.quality
            return field_output
        else:
            # self.u = Usalida / sqrt(z)
            self.u = Usalida

    def RS(self, z: float, amplification: int = 1, n: float = 1., 
           new_field: bool = True, matrix: bool = False, xout: None | NDArray = None,       
           fast: bool = False, kind: str = "z", verbose: bool = True):
        # # could be removed and use self.n
        """Fast-Fourier-Transform  method for numerical integration of diffraction Rayleigh-Sommerfeld formula. Is we have a field of size N*M, the result of propagation is also a field N*M. Nevertheless, there is a parameter `amplification` which allows us to determine the field in greater observation planes (jN)x(jM).

        Parameters:
            z (float): Distance to observation plane. if z<0 inverse propagation is executed
            n (float): refractive index
            new_field (bool): if False the computation goes to self.u, if True a new instance is produced
            matrix (bool): If True, the result of the function is a numpy.array
            fast (bool): Instead of using Hankle function for RS kernel uses expotential
            amplification (int): number of frames in x direction
            kind (str): 'z'. In some circunstamces the function is used for other integrals
            verbose (bool): if True it writes to shell

        Returns:
            If New_field is True:  Scalar_field_X,
            If matrix is True: numpy.array()
            Else: None


        Info:
            This approach a quality parameter: If self.quality>1, propagation is right.
        """

        width_x = self.x[-1] - self.x[0]
        num_pixels = len(self.x)

        positions_x = (
            -amplification * width_x / 2 + array(list(range(amplification))) * width_x
        )

        x0 = linspace(
            -amplification * width_x / 2,
            amplification * width_x / 2,
            num_pixels * amplification,
        )

        if xout is not None:
            positions_x = positions_x + xout
            x0 = x0 + xout - width_x / 2

        u_field = np.zeros_like(x0, dtype=complex)
        qualities = np.zeros((amplification))
        for i, xi in zip(list(range(len(positions_x))), np.flipud(positions_x)):
            u3 = self._RS_(
                z=z,
                n=n,
                matrix=False,
                new_field=True,
                fast=fast,
                kind=kind,
                xout=xi,
                verbose=verbose,
            )
            xshape = slice(i * num_pixels, (i + 1) * num_pixels)
            u_field[xshape] = u3.u
            qualities[i] = u3.quality

        if matrix is True:
            return u_field

        if new_field is True:
            field_output = Scalar_field_X(x=x0, wavelength=self.wavelength)
            field_output.u = u_field
            field_output.quality = qualities
            return field_output
        else:
            self.x = x0
            self.u = u_field
            self.quality = qualities

    # def RS(self,
    #        z=10 * mm,
    #        amplification=1,
    #        n: float = 1.,
    #        new_field: bool = True,
    #        matrix: bool = False,
    #        xout=None,None
    #        yout=None
    #        fast=False,
    #        kind='z',
    #        verbose=True):
    #     """Fast-Fourier-Transform  method for numerical integration of diffraction Rayleigh-Sommerfeld formula. Is we have a field of size N*M, the result of propagation is also a field N*M. Nevertheless, there is a parameter `amplification` which allows us to determine the field in greater observation planes (jN)x(jM).

    #     Parameters:
    #         z (float): Distance to observation plane. if z<0 inverse propagation is executed
    #         n (float): refractive index
    #         new_field (bool): if False the computation goes to self.u, if True a new instance is produced
    #         matrix (bool): If True, the result of the function is a numpy.array
    #         fast (bool): Instead of using Hankle function for RS kernel uses expotential
    #         amplification (int): number of frames in x direction
    #         kind (str): 'z'. In some circunstamces the function is used for other integrals
    #         verbose (bool): if True it writes to shell

    #     Returns:
    #         If New_field is True:  Scalar_field_X,
    #         If matrix is True: numpy.array()
    #         Else: None

    #     Info:
    #         This approach a quality parameter: If self.quality>1, propagation is right.
    #     """

    #     width_x = self.x[-1] - self.x[0]
    #     num_pixels = len(self.x)

    #     positions_x = -amplification * width_x / 2 + array(
    #         list(range(amplification))) * width_x

    #     x0 = linspace(-amplification * width_x / 2,
    #                   amplification * width_x / 2, num_pixels * amplification)

    #     u_field = np.zeros_like(x0, dtype=complex)
    #     qualities = np.zeros((amplification))
    #     for i, xi in zip(list(range(len(positions_x))),
    #                      np.flipud(positions_x)):
    #         u3 = self._RS_(z=z,
    #                        n=n,
    #                        matrix=False,
    #                        new_field=True,
    #                        fast=fast,
    #                        kind=kind,
    #                        xout=xi,
    #                        verbose=verbose)
    #         xshape = slice(i * num_pixels, (i + 1) * num_pixels)
    #         u_field[xshape] = u3.u
    #         qualities[i] = u3.quality

    #     if matrix is True:
    #         return u_field

    #     if new_field is True:
    #         field_output = Scalar_field_X(x=x0, wavelength=self.wavelength)
    #         field_output.u = u_field
    #         field_output.quality = qualities.min()
    #         return field_output
    #     else:
    #         self.x = x0
    #         self.u = u_field
    #         self.quality = qualities.min()

    def CZT(self, z: float | NDArray, xout: float | NDArray | None,
            verbose: float = False):
        """Chirped z-transform.

        Parameters:
            z (float or np.array): diffraction distance
            xout (float or np.array): x array with positions of the output plane
            verbose (bool): If True it prints information.


        Returns:
            u_out: Complex amplitude of the outgoing light beam

        References:
            [Light: Science and Applications, 9(1), (2020)]
        """

        if xout is None:
            xout = self.x

        k = 2 * np.pi / self.wavelength

        if isinstance(z, (float, int)):
            num_z = 1
            # print("z = 0 dim")
        else:
            num_z = len(z)
            # print("z = 1 dim")

        if isinstance(xout, (float, int)):
            num_x = 1
            # print("x = 0 dim")
            xstart = xout
            xend = xout

        else:
            num_x = len(xout)
            # print("x = 1 dim")

            xstart = xout[0]
            xend = xout[-1]

        dx = self.x[1] - self.x[0]

        if num_z == 1:
            delta_out = np.zeros(2)
            if num_x > 1:
                delta_out[0] = (xend - xstart) / (num_x - 1)

            # calculating scalar diffraction below

            R = np.sqrt(xout**2 + z**2)
            F0 = (0.5j * k * z / R) * hankel1(1, k * R)

            R = np.sqrt(self.x**2 + z**2)
            F = (0.5j * k * z / R) * hankel1(1, k * R)

            # F0 = np.exp(1j * k * z) / (1j * self.wavelength * z) * np.exp(
            #     1j * k / 2 / z * (xout**2))
            # F = np.exp(1j * k / 2 / z * (self.x**2))
            u0 = self.u * F

            fs = self.wavelength * z / dx  # dimension of the imaging plane
            fx1 = xstart + fs / 2
            fx2 = xend + fs / 2
            u0 = Bluestein_dft_x(u0, fx1, fx2, fs, num_x)

            k_factor = np.sqrt(z * self.wavelength) * dx

            u0 = F0 * u0 * k_factor
            # obtain the complex amplitude of the outgoing light beam

            if num_x == 1:
                return 1j * u0
            else:
                u_out = Scalar_field_X(xout, self.wavelength)
                u_out.u = 1j * u0

        else:
            u_zs = np.zeros((len(z), num_x), dtype=complex)
            num_z = len(z)
            for i, z_now in enumerate(z):
                if verbose is True:
                    print("{}/{}".format(i, num_z), sep="\r", end="\r")
                delta_out = np.zeros(2)
                if num_x > 1:
                    delta_out[0] = (xend - xstart) / (num_x - 1)

                # calculating scalar diffraction below
                R = np.sqrt(xout**2 + z_now**2)
                F0 = (0.5j * k * z_now / R) * hankel1(1, k * R)

                R = np.sqrt(self.x**2 + z_now**2)
                F = (0.5j * k * z_now / R) * hankel1(1, k * R)

                # F0 = np.exp(1j * k * z_now) / (
                #     1j * self.wavelength * z_now) * np.exp(1j * k / 2 / z_now *
                #                                            (xout**2))
                # F = np.exp(1j * k / 2 / z_now * (self.x**2))
                u0 = self.u * F

                fs = self.wavelength * z_now / dx  # dimension of the imaging plane
                fx1 = xstart + fs / 2
                fx2 = xend + fs / 2
                u0 = Bluestein_dft_x(u0, fx1, fx2, fs, num_x)

                u0 = F0 * u0  # obtain the complex amplitude of the outgoing light beam

                k_factor = np.sqrt(z_now * self.wavelength) * dx

                u_zs[i, :] = u0 * k_factor

            if num_x == 1:
                from diffractio.scalar_fields_Z import Scalar_field_Z

                u_out = Scalar_field_Z(z=z, wavelength=self.wavelength)
                u_out.u = 1j * u_zs
                return u_out
            else:
                from diffractio.scalar_fields_XZ import Scalar_field_XZ

                u_out = Scalar_field_XZ(xout, z, self.wavelength)
                u_out.u = 1j * u_zs.transpose()

        return u_out

    def WPM(self, fn, zs: NDArray, num_sampling: list[int]| None = None,
            ROI: list[NDArray] | None = None, x_pos: float | None = None,
            z_pos: float | None = None, get_u_max: bool = False,
            has_edges: bool = True, pow_edge: int = 80, verbose: bool = False):
        """WPM method used for very dense sampling. It does not storages the intensity distribution at propagation, but only selected areas. The areas to be stored are:
            - global view with a desired sampling given by num_sampling.
            - intensity at the last plane.
            - Intensity at plane with maximum intensity (focus of a lens, for example)
            - Region of interest given by ROI.

        Parameters:
            fn (function): Function that returns the refractive index at a plane in a numpy.array
            zs (np.array): linspace with positions z where to evaluate the field.
            num_sampling (int, int) or None: If None, it does not storage intermediate data. Otherwise, it stores a small XZ matrix which size in num_sampling.
            ROI (np.array, np.array) or None: x and z arrays with positions and sampling to store. It is used when we need to store with a high density a small area of the total field.
            x_pos (float or None): If not None, a high density longitudinal array with the field at x_pos position is stored.
            z_pos (float or None): If not None, a high density transversal array with the field at z_pos is stored.
            get_u_max (bool): If True, returns field at z position with maximum intensity.
            has_edges (bool): If True absorbing edges are used.
            pow_edge (float): If has_edges, power of the supergaussian.
            verbose (bool): If True prints information.

        Returns:
            u_iter (Scalar_field_X): final field
            u_out_gv (Scalar_field_XZ): global view
            u_out_roi (Scalar_field_XZ): field at ROI positions
            u_axis_x (Scalar_field_X): field at position z_pos
            u_axis_z (Scalar_field_Z): field at position x_pos
            u_max (Scalar_field_X): field at position with maximum intensity
            z_max (float): position with maximum intensity

        References:

            1. M. W. Fertig and K.-H. Brenner, “Vector wave propagation method,” J. Opt. Soc. Am. A, vol. 27, no. 4, p. 709, 2010.

            2. S. Schmidt et al., “Wave-optical modeling beyond the thin-element-approximation,” Opt. Express, vol. 24, no. 26, p. 30188, 2016.

        """
        from diffractio.scalar_masks_XZ import Scalar_mask_XZ

        k0 = 2 * np.pi / self.wavelength
        dx = self.x[1] - self.x[0]
        dz = zs[1] - zs[0]

        kx = get_k(self.x, flavour="+")
        k_perp2 = kx**2

        if has_edges is False:
            has_filter = np.zeros_like(zs)
        elif isinstance(has_edges, int):
            has_filter = np.ones_like(zs)
        else:
            has_filter = has_edges

        width_edge = 0.95 * (self.x[-1] - self.x[0]) / 2
        x_center = (self.x[-1] + self.x[0]) / 2

        filter_function = np.exp(
            -((np.abs(self.x - x_center) / width_edge) ** pow_edge)
        )

        u_iter = self.duplicate()

        # STORING field at maximum intensity
        if get_u_max is True:
            u_max = self.duplicate()
            I_max = 0.0
            z_max = 0
        else:
            u_max = None
            z_max = None

        # Storing intensities at axis (x=x_pos)
        if x_pos is not None:
            from diffractio.scalar_fields_Z import Scalar_field_Z

            u_axis_x = Scalar_field_Z(zs, self.wavelength)
            index_x_axis, _, _ = nearest(self.x, x_pos)
        else:
            u_axis_x = None

            # Storing fields at axis (x=x_pos)
        if z_pos is not None:
            u_axis_z = self.duplicate()
            index_zpos, _, _ = nearest(zs, z_pos)
        else:
            u_axis_z = None

        # STORING global view matrices
        if num_sampling is not None:
            len_x, len_z = num_sampling
            xout_gv = np.linspace(self.x[0], self.x[-1], len_x)
            zout_gv = np.linspace(zs[0], zs[-1], len_z)
            u_out_gv = Scalar_mask_XZ(
                xout_gv, zout_gv, self.wavelength, info="from WPM_no_storage_1D"
            )
            indexes_x_gv, _, _ = nearest2(self.x, xout_gv)
            indexes_z_gv, _, _ = nearest2(zs, zout_gv)
            u_out_gv.n = fn(xout_gv, zout_gv, self.wavelength)
        else:
            u_out_gv = None

        # STORING ROI
        if ROI is not None:
            xout_roi, zout_roi = ROI
            u_out_roi = Scalar_mask_XZ(
                xout_roi, zout_roi, self.wavelength, info="from WPM_no_storage_1D"
            )
            indexes_x_roi, _, _ = nearest2(self.x, xout_roi)
            indexes_z_roi, _, _ = nearest2(zs, zout_roi)
            u_out_roi.n = fn(xout_roi, zout_roi, self.wavelength)
        else:
            u_out_roi = None

        t1 = time.time()
        num_steps = len(zs)
        iz_out_gv = 0
        iz_out_roi = 0

        for j in range(1, num_steps):
            if has_filter[j] == 0:
                filter_edge = 1
            else:
                filter_edge = filter_function

            refractive_index = fn(
                self.x,
                np.array(
                    [
                        zs[j - 1],
                    ]
                ),
                self.wavelength,
            )
            u_iter.u = (
                WPM_schmidt_kernel(u_iter.u, refractive_index, k0, k_perp2, dz)
                * filter_edge
            )

            if x_pos is not None:
                u_axis_x.u[j] = u_iter.u[index_x_axis]

            if z_pos is not None:
                if j == index_zpos:
                    u_axis_z.u = u_iter.u

            if num_sampling is not None:
                if j in indexes_z_gv:
                    u_out_gv.u[:, iz_out_gv] = u_iter.u[indexes_x_gv]
                    iz_out_gv = iz_out_gv + 1

            if ROI is not None:
                if j in indexes_z_roi:
                    u_out_roi.u[:, iz_out_roi] = u_iter.u[indexes_x_roi]
                    iz_out_roi = iz_out_roi + 1

            if get_u_max is True:
                current_intensity = np.max(np.abs(u_iter.u) ** 2)
                if current_intensity > I_max:
                    I_max = u_iter.intensity().max()
                    u_max.u = u_iter.u
                    z_max = zs[j]

            if verbose is True:
                print("{}/{}".format(j, num_steps), sep="\r", end="\r")

        t2 = time.time()
        if verbose is True:
            print(
                "Time = {:2.2f} s, time/loop = {:2.4} ms".format(
                    t2 - t1, (t2 - t1) / len(zs) * 1000
                )
            )

        return u_iter, u_out_gv, u_out_roi, u_axis_x, u_axis_z, u_max, z_max

    def normalize(self, new_field: bool = False):
        """Normalizes the field so that intensity.max()=1.

        Parameters:
            new_field (bool): If False the computation goes to self.u. If True a new instance is produced.
        Returns
            u (numpy.array): normalized optical field
        """
        return normalize_field(self, new_field)

    def MTF(self, kind: str = "mm", has_draw: bool = True):
        """Computes the MTF of a field,.

        Parameters:
            kind (str): 'mm', 'degrees'
            has_draw (bool): If True draws the MTF

        Returns:
            (numpy.array) fx: frequencies in lines/mm
            (numpy.array) mtf_norm: normalizd MTF
        """

        tmp_field = self.u
        x = self.x
        self.u = np.abs(self.u) ** 2
        MTF_field = self.fft(new_field=True, shift=True)

        i_center = int(len(MTF_field.x) / 2)

        mtf_norm = np.abs(MTF_field.u) / np.abs(MTF_field.u[i_center])

        # Image plane spacing
        delta_x = x[1] - x[0]
        # Nyquist frequencies on x and y direction
        frec_nyquist = 0.5 / delta_x
        # Defining spatial frequencies, 1000 passes um to mm
        fx = 1000 * linspace(-frec_nyquist, frec_nyquist, len(x))

        if kind == "mm":
            frec = fx
            text_x = "$f_x (cycles/mm)$"
        elif kind == "degrees":
            print("not implemented yet")
            frec = fx
            text_x = "$f_x (cycles/deg - not yet)$"

        if has_draw is True:
            plt.figure()
            plt.plot(frec, mtf_norm, "k")
            plt.xlabel(text_x, fontsize=18)
            plt.ylabel("MTF", fontsize=18)

        self.u = tmp_field

        return fx, mtf_norm

    def intensity(self):
        """Intensity.

        Returns:
            (numpy.array): Intensity
        """

        intensity = np.abs(self.u) ** 2
        return intensity

    def average_intensity(self, verbose: bool = False):
        """Returns the average intensity as: (np.abs(self.u)**2).sum() / num_data

        Parameters:
            verbose (bool): If True it prints the value of the average intensity.

        Returns:
            (float): average intensity.
        """
        average_intensity = (np.abs(self.u) ** 2).mean()
        if verbose is True:
            print("average intensity={} W/m").format(average_intensity)

        return average_intensity

    def get_edges(self, kind_transition: str ="amplitude", min_step: int = 0,
                  verbose: bool = False, filename: str = ""):
        """Determine locations of edges for a binary mask.

        Parameters:
            kind_transition:'amplitude' 'phase'
                if we see the amplitude or phase of the field
            min_step: minimum step for consider a transition

        Returns:
            type_transition: array with +1, -1 with rasing or falling edges
            pos_transition: positions x of transitions
            raising: positions of raising
            falling: positions of falling
        """

        pos_transitions, type_transitions, raising, falling = get_edges(
            self.x, self.u, kind_transition, min_step, verbose, filename
        )
        return pos_transitions, type_transitions, raising, falling

    def get_RS_minimum_z(self, n: float = 1., quality: int = 1, verbose: bool = True):
        """Determines the minimum available distance for RS algorithm. If higher or lower quality parameters is required you can add as a parameter


        Args:
            n (float): refractive index of the surrounding medium.
            quality (int, optional): quality. Defaults to 1.
            verbose (bool, optional): prints info. Defaults to True.

        Returns:
            z_min (float): z_min for quality_factor>quality
        """

        range_x = self.x[-1] - self.x[0]
        num_x = len(self.x)

        dx = range_x / num_x
        dr_real = dx
        rmax = range_x

        factor = (
            ((quality * dr_real + rmax) ** 2 - (self.wavelength / n) ** 2 - rmax**2)
            / 2
            * n
            / self.wavelength
        ) ** 2 - rmax**2

        if factor > 0:
            z_min = np.sqrt(factor)
        else:
            z_min = 0

        if verbose:
            if z_min > 1000:
                print("z min = {:2.2f} mm".format(z_min / mm))
            else:
                print("z min = {:2.2f} um".format(z_min))

        return z_min

    def draw(
        self,
        kind="intensity",
        logarithm: floating = 0.,
        normalize: bool = False,
        cut_value: floating | None = None,
        filename="",
        scale="",
    ):
        """Draws X field. There are several data from the field that are extracted, depending of 'kind' parameter.

        Parameters:
            kind (str): type of drawing: 'amplitude', 'intensity', 'field', 'phase', 'fill', 'fft'
            logarithm (bool): If True, intensity is scaled in logarithm
            normalize (bool): If True, max(intensity)=1
            cut_value (float): If not None, cuts the maximum intensity to this value
            filename (str): if not '' stores drawing in file,
            scale (str): '', 'scaled', 'equal', scales the XY drawing
        """

        if self.x is None:
            print("could not draw file: self.x=None")
            return

        amplitude, intensity, phase = field_parameters(self.u)
        phase[intensity < 0.001 * intensity.max()] = 0

        plt.figure()

        if kind == "intensity":
            y = intensity
        elif kind == "phase":
            y = phase
        elif kind in ("amplitude", "fft", "fill", "field"):
            y = amplitude

        if kind in ("intensity", "amplitude", "fft", "fill", "field"):
            y = normalize_draw(y, logarithm, normalize, cut_value)

        if kind == "field":
            plt.subplot(211)
            plt.plot(self.x, y, "k", lw=2)
            plt.xlabel("$x\,(\mu m)$")
            plt.ylabel("$A\,(arb.u.)$")
            plt.xlim(left=self.x[0], right=self.x[-1])
            plt.ylim(bottom=0)

            plt.subplot(212)
            plt.plot(self.x, phase, "k", lw=2)
            plt.xlabel("$x\,(\mu m)$")
            plt.ylabel("$phase\,(radians)$")
            plt.xlim(left=self.x[0], right=self.x[-1])

        elif kind in ("amplitude", "intensity", "phase"):
            plt.plot(self.x, y, "k", lw=2)
            plt.xlabel("$x\,(\mu m)$")
            plt.ylabel(kind)
            plt.xlim(left=self.x[0], right=self.x[-1])

        elif kind == "fft":
            plt.plot(self.x / degrees, y, "k", lw=2)
            plt.xlim(left=self.x[0] / degrees, right=self.x[-1] / degrees)
            plt.xlabel("$\phi\,(degrees)$")
            plt.ylabel(kind)

        elif kind == "fill":
            # this is for binary maks, as gratings and I0s.
            plt.fill_between(self.x, 0, amplitude)
            plt.xlabel("$x\,(\mu m)$")
            plt.ylabel(kind)
            plt.xlim(left=self.x[0], right=self.x[-1])

        if scale != "":
            plt.axis(scale)

        if not filename == "":
            plt.savefig(filename, dpi=100, bbox_inches="tight", pad_inches=0.1)

        if kind == "intensity":
            plt.ylim(bottom=0)
        elif kind == "phase":
            plt.ylim(-pi, pi)


<<<<<<< HEAD
def kernelRS(x: NDArrayFloat, wavelength: float, z: float,
             n: float = 1, kind: str = "z", fast: bool = False):
=======
def kernelRS(x, wavelength, z, n=1, kind="z", fast=False):
>>>>>>> 6ba0217c
    """Kernel for RS propagation. It uses the hankel tansform.

    There is a 'fast' version based on :math:`hk_1 = \sqrt{2/(\pi \, k \, R)}  e^{i  (k \, R - 3  \pi / 4)}` which approximates the result.

    Parameters:
        x (numpy.array): positions x
        wavelength (float): wavelength of incident fields
        z (float): distance for propagation
        n (float): refractive index of background
        kind (str): 'z', 'x', '0': for simplifying vector propagation
        fast (bool): If True  The approximation is much faster. According to https://dlmf.nist.gov/10.2#E5

    Returns:
        (complex array): kernel

    References:
        - https://dlmf.nist.gov/10.2#E5
        - F. Shen and A. Wang, “Fast-Fourier-transform based numerical integration method for the Rayleigh-Sommerfeld diffraction formula,” Appl. Opt., vol. 45, no. 6, pp. 1102–1110, 2006.
    """
    k = 2 * pi * n / wavelength
    R = sqrt(x**2 + z**2)

    if fast is False:
        hk1 = hankel1(1, k * R)
    elif fast is True:
        hk1 = sqrt(2 / (pi * k * R)) * exp(1.0j * (k * R - 3 * pi / 4))

    if kind == "z":
        return (0.5j * k * z / R) * hk1
    elif kind == "x":
        return (0.5j * k * x / R) * hk1
    elif kind == "0":
        return (0.5j * k) * hk1


<<<<<<< HEAD
def kernelRSinverse(x: NDArrayFloat, wavelength: float, z: float,
                    n: float = 1., kind: str = "z", fast: bool = False):
=======
def kernelRSinverse(x, wavelength, z, n=1, kind="z", fast=False):
>>>>>>> 6ba0217c
    """Kernel for inverse RS propagation. See also kernelRS

    Parameters:
        x (numpy.array): positions x
        wavelength (float): wavelength of incident fields
        z (float): distance for propagation
        n (float): refractive index of background
        kind (str): 'z', 'x', '0': for simplifying vector propagation
        fast (bool): If True  The approximation is much faster. According to https://dlmf.nist.gov/10.2#E5

    Returns:
        complex array: kernel
    """
    k = 2 * pi * n / wavelength
    R = sqrt(x**2 + z**2)

    if fast is False:
        hk1 = hankel1(1, k * R)
    elif fast is True:
        hk1 = sqrt(2 / (pi * k * R)) * exp(1.0j * (k * R - 3 * pi / 4))

    if kind == "z":
        return (-0.5j * k * z / R) * hk1
    elif kind == "x":
        return (-0.5j * k * x / R) * hk1
    elif kind == "0":
        return (-0.5j * k) * hk1


<<<<<<< HEAD
def PWD_kernel(u: NDArrayComplex, n: NDArrayComplex, k0: float,
               k_perp2: NDArray[Any], dz: float):
=======
def PWD_kernel(u, n, k0, k_perp2, dz):
>>>>>>> 6ba0217c
    """
    Step for scalar (TE) Plane wave decomposition (PWD) algorithm.

    Parameters:
        u (np.array): fields
        n (np.array): refractive index
        k0 (float): wavenumber
        k_perp2 (np.array): transversal k**2
        dz (float): increment in distances

    Returns:
        numpy.array(): Field at at distance dz from the incident field

    References:
        1. Schmidt, S. et al. "Wave-optical modeling beyond the thin-element-approximation". 'Opt. Express' 24, 30188 (2016).
    """

    Ek = fftshift(fft(u))
    H = np.exp(1j * dz * csqrt(n**2 * k0**2 - k_perp2))

    return ifft(fftshift(H * Ek))


def WPM_schmidt_kernel(u, n, k0, k_perp2, dz):
    """
    Kernel for fast propagation of WPM method

    Parameters:
        u (np.array): fields
        n (np.array): refractive index
        k0 (float): wavenumber
        k_perp2 (np.array): transversal k**2
        dz (float): increment in distances

    References:

        1. M. W. Fertig and K.-H. Brenner, “Vector wave propagation method,” J. Opt. Soc. Am. A, vol. 27, no. 4, p. 709, 2010.

        2. S. Schmidt et al., “Wave-optical modeling beyond the thin-element-approximation,” Opt. Express, vol. 24, no. 26, p. 30188, 2016.
    """
    refractive_indexes = np.unique(n)

    u_final = np.zeros_like(u, dtype=complex)
    for m, n_m in enumerate(refractive_indexes):
        # print (m, n_m)
        u_temp = PWD_kernel(u, n_m, k0, k_perp2, dz)
        Imz = n == n_m
        u_final = u_final + Imz * u_temp

    return u_final


def polychromatic_multiprocessing(
<<<<<<< HEAD
        function_process,
        wavelengths: NDArrayFloat,
        spectrum: NDArrayFloat,
        num_processors: int = num_max_processors,
        verbose: bool = False):
=======
    function_process,
    wavelengths,
    spectrum,
    num_processors=num_max_processors,
    verbose=False,
):
>>>>>>> 6ba0217c
    """
    It performs an analysis of polychromatic light. It needs a function with only one input parameter: wavelength.
    It determines the intensity for each wavelength and the final results is the summation of the intensities.

    Parameters:
        function_process (function): function with accepts params as input parameters:
        wavelengths (array): wavelengths in the spectrum
        spectrum (array): weights for the spectrum. if None: uniform spectrum, else array with the same dimension as wavelengths
        num_processors (int): number of processors for the computation
        verbose (bool): if True send information to shell

    Returns:
        intensity (array, complex): intensity = intensity + spectrum[i] * np.abs(u_s[i].u)**2
        u_s (Scalar_field_X): fields for each wavelength
        time_proc (float): time interval in the processing
    """

    if not isinstance(spectrum, np.ndarray):
        spectrum = np.ones_like(wavelengths)

    if type(wavelengths) in (list, np.ndarray):
        u_s, time_proc = execute_multiprocessing(
            function_process, wavelengths, num_processors, verbose
        )
        print(len(u_s))
        intensity = np.zeros_like(u_s[0].u, dtype=float)
        for i in range(len(wavelengths)):
            intensity = intensity + spectrum[i] * np.abs(u_s[i].u) ** 2
        intensity = intensity / spectrum.sum()
    else:
        time1 = time.time()
        u_s = function_process(wavelengths)
        time2 = time.time()
        intensity = np.abs(u_s.u) ** 2
        time_proc = time2 - time1

    return intensity, u_s, time_proc


def extended_source_multiprocessing(
<<<<<<< HEAD
        function_process, x0s: NDArrayFloat,
        num_processors: int = num_max_processors,
        verbose: bool = False):
=======
    function_process, x0s, num_processors=num_max_processors, verbose=False
):
>>>>>>> 6ba0217c
    """
    It performs an analysis of extendes source light. It needs a function with only an input parameter, that is x0s positions of sources. It determines the intensity for each wavelength and it is added.

    Parameters:
        function_process (function): function with accepts params as input Parameters:
        x0s (array): positions of sources
        num_processors (int): number of processors for the computation
        verbose (bool): if True send information to shell

    Returns:
        - intensity (array, complex): intensity = intensity + spectrum[i] * np.abs(u_s[i].u)**2
        - u_s (Scalar_field_X): fields for each wavelength
        - time_proc (float): time interval in the processing
    """

    if type(x0s) in (list, np.ndarray):
        u_s, time_proc = execute_multiprocessing(
            function_process, x0s, num_processors, verbose
        )
        intensity = np.zeros_like(u_s[0].u, dtype=float)
        for i in range(len(x0s)):
            intensity = intensity + np.abs(u_s[i].u) ** 2
        intensity = intensity / len(x0s)
    else:
        time1 = time.time()
        u_s = function_process(x0s)
        time2 = time.time()
        intensity = np.abs(u_s.u) ** 2
        time_proc = time2 - time1
        if verbose is True:
            print("num_proc: {}, time={}".format(1, time_proc))

    return intensity, u_s, time_proc


def extended_polychromatic_source(
    function_process,
<<<<<<< HEAD
    x0s: NDArrayFloat,
    wavelengths: NDArrayFloat,
    spectrum: NDArrayFloat,
    num_processors: int = num_max_processors,
    verbose: bool = False,
=======
    x0s,
    wavelengths,
    spectrum,
    num_processors=num_max_processors,
    verbose=False,
>>>>>>> 6ba0217c
):
    """It performs an analysis of extendes source light. It needs a function with only an input parameter, that is x0s positions of sources. It determines the intensity for each wavelength and it is added.

    Parameters:
        function_process (function): function with accepts params as input Parameters:
        x0s (array): positions of sources
        wavelengths (array): wavelengths in the spectrum
        spectrum (array): weights for the spectrum. If None: uniform spectrum, else array with the same dimension as wavelengths
        num_processors (int): number of processors for the computation
        verbose (bool): if True send information to shell
     Returns:        - intensity (array, complex): intensity = intensity + spectrum[i] * np.abs(u_s[i].u)**2
        - u_s (Scalar_field_X): fields for each wavelength         - time_proc (float): time interval in the processing
    """

    dict_Parameters = []
    for i, wavelength in enumerate(wavelengths):
        for j, x0 in enumerate(x0s):
            dict_Parameters.append(dict(x0=x0, wavelength=wavelength, ij=(i, j)))

    u_s, time_proc = execute_multiprocessing(
        function_process, dict_Parameters, num_processors, verbose
    )
    intensity = np.zeros_like(u_s[0].u, dtype=float)
    for k in range(len(u_s)):
        # print( len(u_s), dict_Parameters[k]['ij'])
        i_wavelength = dict_Parameters[k]["ij"][0]
        intensity = intensity + spectrum[i_wavelength] * np.abs(u_s[k].u) ** 2
    intensity = intensity / (spectrum.sum() * len(x0s))

    return intensity, u_s, time_proc


<<<<<<< HEAD
def quality_factor(range_x: NDArrayFloat, num_x: int,
                   z: float, wavelength: float,
                   n: float = 1., verbose: bool = False):
=======
def quality_factor(range_x, num_x, z, wavelength, n=1, verbose=False):
>>>>>>> 6ba0217c
    """Determine the quality factor for RS algorithm

    Args:
        x (np.array): x array with positions
        z (float): observation distance
        wavelength (float): wavelength)
        n (float): refractive index

    Returns:
        _type_: _description_
    """

    dx = range_x / num_x
    dr_real = dx
    rmax = range_x

    dr_ideal = (
        np.sqrt(
            (wavelength / n) ** 2
            + rmax**2
            + 2 * (wavelength / n) * np.sqrt(rmax**2 + z**2)
        )
        - rmax
    )
    quality = dr_ideal / dr_real

    if verbose:
        print("Quality factor = {:2.2f}".format(quality))

    return quality


def get_RS_minimum_z(range_x, num_x, wavelength, n=1, quality=1, verbose=True):
    """_summary_

    Args:
        range_x (float): range_x
        num_x (int): num_x
        z (float): z
        wavelength (float): wavelength
        quality (int, optional): quality. Defaults to 1.
        verbose (bool, optional): prints info. Defaults to True.

    Returns:
        _type_: _description_
    """

    dr_real = range_x / num_x
    rmax = range_x

    zmin = np.sqrt(
        (
            ((quality * dr_real + rmax) ** 2 - (wavelength / n) ** 2 - rmax**2)
            / 2
            * n
            / wavelength
        )
        ** 2
        - rmax**2
    )

    if verbose:
        print("z min = {:2.2f}".format(zmin))

    return zmin<|MERGE_RESOLUTION|>--- conflicted
+++ resolved
@@ -101,12 +101,7 @@
         self.date (str): Date when performed.
     """
 
-<<<<<<< HEAD
-    def __init__(self, x: NDArrayFloat | None = None,
-                 wavelength: float = 0,
-=======
     def __init__(self, x: NDArray | None = None, wavelength: float | None = None, 
->>>>>>> 6ba0217c
                  n_background: float = 1, info: str = ""):
         self.x = x
         self.wavelength = wavelength
@@ -413,13 +408,8 @@
         slit.slit(x0=0, size=size)
         self.u = fft_filter(self.u, slit.u)
 
-<<<<<<< HEAD
-    def insert_mask(self, t1, x0_mask1: float,
+    def insert_mask(self, t1: Scalar_field_x, x0_mask1: float,
                     clean: bool = True, kind_position: str = "left"):
-=======
-    def insert_mask(self, t1: Scalar_field_x, x0_mask1: float, 
-                    clean: bool = True, kind_position: bool = "left"):
->>>>>>> 6ba0217c
         """Insert mask t1 in mask self. It is performed using interpolation.
 
         Parameters:
@@ -1408,12 +1398,8 @@
             plt.ylim(-pi, pi)
 
 
-<<<<<<< HEAD
-def kernelRS(x: NDArrayFloat, wavelength: float, z: float,
+def kernelRS(x: NDArray[float], wavelength: float, z: float,
              n: float = 1, kind: str = "z", fast: bool = False):
-=======
-def kernelRS(x, wavelength, z, n=1, kind="z", fast=False):
->>>>>>> 6ba0217c
     """Kernel for RS propagation. It uses the hankel tansform.
 
     There is a 'fast' version based on :math:`hk_1 = \sqrt{2/(\pi \, k \, R)}  e^{i  (k \, R - 3  \pi / 4)}` which approximates the result.
@@ -1449,12 +1435,8 @@
         return (0.5j * k) * hk1
 
 
-<<<<<<< HEAD
-def kernelRSinverse(x: NDArrayFloat, wavelength: float, z: float,
+def kernelRSinverse(x: NDArray[float], wavelength: float, z: float,
                     n: float = 1., kind: str = "z", fast: bool = False):
-=======
-def kernelRSinverse(x, wavelength, z, n=1, kind="z", fast=False):
->>>>>>> 6ba0217c
     """Kernel for inverse RS propagation. See also kernelRS
 
     Parameters:
@@ -1484,12 +1466,8 @@
         return (-0.5j * k) * hk1
 
 
-<<<<<<< HEAD
-def PWD_kernel(u: NDArrayComplex, n: NDArrayComplex, k0: float,
+def PWD_kernel(u: NDArray[Any], n: NDArray[complex], k0: float,
                k_perp2: NDArray[Any], dz: float):
-=======
-def PWD_kernel(u, n, k0, k_perp2, dz):
->>>>>>> 6ba0217c
     """
     Step for scalar (TE) Plane wave decomposition (PWD) algorithm.
 
@@ -1543,20 +1521,11 @@
 
 
 def polychromatic_multiprocessing(
-<<<<<<< HEAD
         function_process,
-        wavelengths: NDArrayFloat,
-        spectrum: NDArrayFloat,
+        wavelengths: NDArray[float],
+        spectrum: NDArray[float],
         num_processors: int = num_max_processors,
         verbose: bool = False):
-=======
-    function_process,
-    wavelengths,
-    spectrum,
-    num_processors=num_max_processors,
-    verbose=False,
-):
->>>>>>> 6ba0217c
     """
     It performs an analysis of polychromatic light. It needs a function with only one input parameter: wavelength.
     It determines the intensity for each wavelength and the final results is the summation of the intensities.
@@ -1597,14 +1566,9 @@
 
 
 def extended_source_multiprocessing(
-<<<<<<< HEAD
-        function_process, x0s: NDArrayFloat,
+        function_process, x0s: NDArray[float],
         num_processors: int = num_max_processors,
         verbose: bool = False):
-=======
-    function_process, x0s, num_processors=num_max_processors, verbose=False
-):
->>>>>>> 6ba0217c
     """
     It performs an analysis of extendes source light. It needs a function with only an input parameter, that is x0s positions of sources. It determines the intensity for each wavelength and it is added.
 
@@ -1642,19 +1606,11 @@
 
 def extended_polychromatic_source(
     function_process,
-<<<<<<< HEAD
-    x0s: NDArrayFloat,
-    wavelengths: NDArrayFloat,
-    spectrum: NDArrayFloat,
+    x0s: NDArray[float],
+    wavelengths: NDArray[float],
+    spectrum: NDArray[float],
     num_processors: int = num_max_processors,
     verbose: bool = False,
-=======
-    x0s,
-    wavelengths,
-    spectrum,
-    num_processors=num_max_processors,
-    verbose=False,
->>>>>>> 6ba0217c
 ):
     """It performs an analysis of extendes source light. It needs a function with only an input parameter, that is x0s positions of sources. It determines the intensity for each wavelength and it is added.
 
@@ -1687,13 +1643,9 @@
     return intensity, u_s, time_proc
 
 
-<<<<<<< HEAD
-def quality_factor(range_x: NDArrayFloat, num_x: int,
+def quality_factor(range_x: NDArray[float], num_x: int,
                    z: float, wavelength: float,
                    n: float = 1., verbose: bool = False):
-=======
-def quality_factor(range_x, num_x, z, wavelength, n=1, verbose=False):
->>>>>>> 6ba0217c
     """Determine the quality factor for RS algorithm
 
     Args:
